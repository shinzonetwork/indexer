package config

import (
	"os"
	"path/filepath"
	"testing"
)

func TestLoadConfig_ValidYAML(t *testing.T) {
	// Create a temporary config file
	tempDir := t.TempDir()
	configPath := filepath.Join(tempDir, "test_config.yaml")

	configContent := `
defradb:
  url: "http://localhost:9181"
  keyring_secret: "test_secret"
  p2p:
    enabled: true
    bootstrap_peers: ["peer1", "peer2"]
    listen_addr: "/ip4/0.0.0.0/tcp/9171"
  store:
    path: "/tmp/defra"

geth:
  node_url: "http://localhost:8545"

indexer:
  block_polling_interval: 3.0
  batch_size: 100
  start_height: 1000
  pipeline:
    fetch_blocks:
      workers: 4
      buffer_size: 100
    process_transactions:
      workers: 8
      buffer_size: 200
    store_data:
      workers: 2
      buffer_size: 50

logger:
  development: true
`

	err := os.WriteFile(configPath, []byte(configContent), 0644)
	if err != nil {
		t.Fatalf("Failed to write test config file: %v", err)
	}

	cfg, err := LoadConfig(configPath)
	if err != nil {
		t.Fatalf("LoadConfig failed: %v", err)
	}

	// Test DefraDB config
	if cfg.DefraDB.Url != "http://localhost:9181" {
		t.Errorf("Expected url 'http://localhost:9181', got '%s'", cfg.DefraDB.Url)
	}
	if cfg.DefraDB.KeyringSecret != "test_secret" {
		t.Errorf("Expected keyring_secret 'test_secret', got '%s'", cfg.DefraDB.KeyringSecret)
	}

	// Test P2P config
	if len(cfg.DefraDB.P2P.BootstrapPeers) != 2 {
		t.Errorf("Expected 2 bootstrap peers, got %d", len(cfg.DefraDB.P2P.BootstrapPeers))
	}

	// Test Geth config
	if cfg.Geth.NodeURL != "http://localhost:8545" {
		t.Errorf("Expected node_url 'http://localhost:8545', got '%s'", cfg.Geth.NodeURL)
	}

	// Test Indexer config
	if cfg.Indexer.BlockPollingInterval != 3.0 {
		t.Errorf("Expected block_polling_interval 3.0, got %f", cfg.Indexer.BlockPollingInterval)
	}
	if cfg.Indexer.BatchSize != 100 {
		t.Errorf("Expected batch_size 100, got %d", cfg.Indexer.BatchSize)
	}
	if cfg.Indexer.StartHeight != 1000 {
		t.Errorf("Expected start_height 1000, got %d", cfg.Indexer.StartHeight)
	}
}

func TestLoadConfig_EnvironmentOverrides(t *testing.T) {
	// Create a temporary config file
	tempDir := t.TempDir()
	configPath := filepath.Join(tempDir, "test_config.yaml")

	configContent := `
defradb:
  url: "http://localhost:9181"
<<<<<<< HEAD
  keyring_secret: "original_secret"
  p2p:
    enabled: true
    bootstrap_peers: ["peer1", "peer2", "peer3"]
    listen_addr: "/ip4/0.0.0.0/tcp/9171"
  store:
    path: "/original/data/path"

geth:
  node_url: "http://localhost:8545"
  ws_url: "ws://localhost:8546"
  api_key: "original_key"
=======
  keyring_secret: "pingpong"
>>>>>>> c99add72

indexer:
  start_height: 1000

logger:
  development: false
`

	err := os.WriteFile(configPath, []byte(configContent), 0644)
	if err != nil {
		t.Fatalf("Failed to write test config file: %v", err)
	}

	// Set environment variables
<<<<<<< HEAD
	os.Setenv("GCP_RPC_URL", "https://test-rpc.example.com")
	os.Setenv("GCP_WS_URL", "wss://test-ws.example.com")
	os.Setenv("GCP_API_KEY", "test_api_key_123")
	os.Setenv("DEFRADB_KEYRING_SECRET", "test_keyring_secret")
	os.Setenv("DEFRADB_STORE_PATH", "/custom/data/path")
	os.Setenv("LOGGER_DEBUG", "true")
=======
	os.Setenv("DEFRA_KEYRING_SECRET", "pingpong")
>>>>>>> c99add72
	os.Setenv("INDEXER_START_HEIGHT", "2000")

	// Clean up environment variables after test
	defer func() {
<<<<<<< HEAD
		os.Unsetenv("GCP_RPC_URL")
		os.Unsetenv("GCP_WS_URL")
		os.Unsetenv("GCP_API_KEY")
		os.Unsetenv("DEFRADB_KEYRING_SECRET")
		os.Unsetenv("DEFRADB_STORE_PATH")
		os.Unsetenv("LOGGER_DEBUG")
=======
		os.Unsetenv("DEFRA_KEYRING_SECRET")
>>>>>>> c99add72
		os.Unsetenv("INDEXER_START_HEIGHT")
	}()

	cfg, err := LoadConfig(configPath)
	if err != nil {
		t.Fatalf("LoadConfig failed: %v", err)
	}

<<<<<<< HEAD
	// Verify environment overrides work for DefraDB
	if cfg.DefraDB.KeyringSecret != "test_keyring_secret" {
		t.Errorf("Expected keyring_secret 'test_keyring_secret' (from env), got '%s'", cfg.DefraDB.KeyringSecret)
	}
	if cfg.DefraDB.Url != "http://localhost:9181" {
		t.Errorf("Expected url 'http://localhost:9181' (from config), got '%s'", cfg.DefraDB.Url)
	}
	if cfg.DefraDB.Store.Path != "/custom/data/path" {
		t.Errorf("Expected store path '/custom/data/path' (from env), got '%s'", cfg.DefraDB.Store.Path)
=======
	// Verify environment overrides work
	if cfg.DefraDB.KeyringSecret != "pingpong" {
		t.Errorf("Expected keyring_secret 'pingpong', got '%s'", cfg.DefraDB.KeyringSecret)
	}
	if cfg.DefraDB.Url != "http://localhost:9181" {
		t.Errorf("Expected url 'http://localhost:9181', got '%s'", cfg.DefraDB.Url)
>>>>>>> c99add72
	}

	// Verify Geth environment overrides work
	if cfg.Geth.NodeURL != "https://test-rpc.example.com" {
		t.Errorf("Expected node_url 'https://test-rpc.example.com' (from env), got '%s'", cfg.Geth.NodeURL)
	}
	if cfg.Geth.WsURL != "wss://test-ws.example.com" {
		t.Errorf("Expected ws_url 'wss://test-ws.example.com' (from env), got '%s'", cfg.Geth.WsURL)
	}
	if cfg.Geth.APIKey != "test_api_key_123" {
		t.Errorf("Expected api_key 'test_api_key_123' (from env), got '%s'", cfg.Geth.APIKey)
	}

	// Verify Logger environment overrides work
	if !cfg.Logger.Development {
		t.Error("Expected logger development to be true (from env)")
	}

	// Verify P2P config remains from YAML (not overridden by env)
	if !cfg.DefraDB.P2P.Enabled {
		t.Error("Expected P2P enabled to be true (from config)")
	}
	if len(cfg.DefraDB.P2P.BootstrapPeers) != 3 {
		t.Errorf("Expected 3 bootstrap peers (from config), got %d", len(cfg.DefraDB.P2P.BootstrapPeers))
	}
	if len(cfg.DefraDB.P2P.BootstrapPeers) > 0 && cfg.DefraDB.P2P.BootstrapPeers[0] != "peer1" {
		t.Errorf("Expected first peer 'peer1' (from config), got '%s'", cfg.DefraDB.P2P.BootstrapPeers[0])
	}
	if cfg.DefraDB.P2P.ListenAddr != "/ip4/0.0.0.0/tcp/9171" {
		t.Errorf("Expected listen_addr '/ip4/0.0.0.0/tcp/9171' (from config), got '%s'", cfg.DefraDB.P2P.ListenAddr)
	}

	// Verify Indexer environment overrides work
	if cfg.Indexer.StartHeight != 2000 {
		t.Errorf("Expected start_height 2000, got %d", cfg.Indexer.StartHeight)
	}
}

func TestLoadConfig_InvalidPath(t *testing.T) {
	_, err := LoadConfig("/nonexistent/path/config.yaml")
	if err == nil {
		t.Error("Expected error for nonexistent config file, got nil")
	}
}

func TestLoadConfig_InvalidYAML(t *testing.T) {
	// Create a temporary config file with invalid YAML
	tempDir := t.TempDir()
	configPath := filepath.Join(tempDir, "invalid_config.yaml")

	invalidContent := `
defradb:
  url: "invalid yaml
`

	err := os.WriteFile(configPath, []byte(invalidContent), 0644)
	if err != nil {
		t.Fatalf("Failed to write test config file: %v", err)
	}

	_, err = LoadConfig(configPath)
	if err == nil {
		t.Error("Expected error for invalid YAML, got nil")
	}
}

func TestLoadConfig_InvalidEnvironmentValues(t *testing.T) {
	// Create a temporary config file
	tempDir := t.TempDir()
	configPath := filepath.Join(tempDir, "test_config.yaml")
<<<<<<< HEAD

	configContent := `
defradb:
  url: "http://localhost:9181"
=======
>>>>>>> c99add72

	configContent := `
indexer:
  start_height: 1000
`

	err := os.WriteFile(configPath, []byte(configContent), 0644)
	if err != nil {
		t.Fatalf("Failed to write test config file: %v", err)
	}

	// Set invalid environment variables (should be ignored)
	os.Setenv("INDEXER_START_HEIGHT", "also_not_a_number")

	// Clean up environment variables after test
	defer func() {
		os.Unsetenv("INDEXER_START_HEIGHT")
	}()

	cfg, err := LoadConfig(configPath)
	if err != nil {
		t.Fatalf("LoadConfig failed: %v", err)
	}

	// Should keep original values when env vars are invalid
<<<<<<< HEAD
	if cfg.DefraDB.Url != "http://localhost:9181" {
		t.Errorf("Expected url 'http://localhost:9181' (original), got '%s'", cfg.DefraDB.Url)
	}
=======
>>>>>>> c99add72
	if cfg.Indexer.StartHeight != 1000 {
		t.Errorf("Expected start_height 1000 (original), got %d", cfg.Indexer.StartHeight)
	}
}<|MERGE_RESOLUTION|>--- conflicted
+++ resolved
@@ -92,28 +92,10 @@
 	configContent := `
 defradb:
   url: "http://localhost:9181"
-<<<<<<< HEAD
-  keyring_secret: "original_secret"
-  p2p:
-    enabled: true
-    bootstrap_peers: ["peer1", "peer2", "peer3"]
-    listen_addr: "/ip4/0.0.0.0/tcp/9171"
-  store:
-    path: "/original/data/path"
-
-geth:
-  node_url: "http://localhost:8545"
-  ws_url: "ws://localhost:8546"
-  api_key: "original_key"
-=======
   keyring_secret: "pingpong"
->>>>>>> c99add72
 
 indexer:
   start_height: 1000
-
-logger:
-  development: false
 `
 
 	err := os.WriteFile(configPath, []byte(configContent), 0644)
@@ -122,30 +104,12 @@
 	}
 
 	// Set environment variables
-<<<<<<< HEAD
-	os.Setenv("GCP_RPC_URL", "https://test-rpc.example.com")
-	os.Setenv("GCP_WS_URL", "wss://test-ws.example.com")
-	os.Setenv("GCP_API_KEY", "test_api_key_123")
-	os.Setenv("DEFRADB_KEYRING_SECRET", "test_keyring_secret")
-	os.Setenv("DEFRADB_STORE_PATH", "/custom/data/path")
-	os.Setenv("LOGGER_DEBUG", "true")
-=======
 	os.Setenv("DEFRA_KEYRING_SECRET", "pingpong")
->>>>>>> c99add72
 	os.Setenv("INDEXER_START_HEIGHT", "2000")
 
 	// Clean up environment variables after test
 	defer func() {
-<<<<<<< HEAD
-		os.Unsetenv("GCP_RPC_URL")
-		os.Unsetenv("GCP_WS_URL")
-		os.Unsetenv("GCP_API_KEY")
-		os.Unsetenv("DEFRADB_KEYRING_SECRET")
-		os.Unsetenv("DEFRADB_STORE_PATH")
-		os.Unsetenv("LOGGER_DEBUG")
-=======
 		os.Unsetenv("DEFRA_KEYRING_SECRET")
->>>>>>> c99add72
 		os.Unsetenv("INDEXER_START_HEIGHT")
 	}()
 
@@ -154,57 +118,13 @@
 		t.Fatalf("LoadConfig failed: %v", err)
 	}
 
-<<<<<<< HEAD
-	// Verify environment overrides work for DefraDB
-	if cfg.DefraDB.KeyringSecret != "test_keyring_secret" {
-		t.Errorf("Expected keyring_secret 'test_keyring_secret' (from env), got '%s'", cfg.DefraDB.KeyringSecret)
-	}
-	if cfg.DefraDB.Url != "http://localhost:9181" {
-		t.Errorf("Expected url 'http://localhost:9181' (from config), got '%s'", cfg.DefraDB.Url)
-	}
-	if cfg.DefraDB.Store.Path != "/custom/data/path" {
-		t.Errorf("Expected store path '/custom/data/path' (from env), got '%s'", cfg.DefraDB.Store.Path)
-=======
 	// Verify environment overrides work
 	if cfg.DefraDB.KeyringSecret != "pingpong" {
 		t.Errorf("Expected keyring_secret 'pingpong', got '%s'", cfg.DefraDB.KeyringSecret)
 	}
 	if cfg.DefraDB.Url != "http://localhost:9181" {
 		t.Errorf("Expected url 'http://localhost:9181', got '%s'", cfg.DefraDB.Url)
->>>>>>> c99add72
 	}
-
-	// Verify Geth environment overrides work
-	if cfg.Geth.NodeURL != "https://test-rpc.example.com" {
-		t.Errorf("Expected node_url 'https://test-rpc.example.com' (from env), got '%s'", cfg.Geth.NodeURL)
-	}
-	if cfg.Geth.WsURL != "wss://test-ws.example.com" {
-		t.Errorf("Expected ws_url 'wss://test-ws.example.com' (from env), got '%s'", cfg.Geth.WsURL)
-	}
-	if cfg.Geth.APIKey != "test_api_key_123" {
-		t.Errorf("Expected api_key 'test_api_key_123' (from env), got '%s'", cfg.Geth.APIKey)
-	}
-
-	// Verify Logger environment overrides work
-	if !cfg.Logger.Development {
-		t.Error("Expected logger development to be true (from env)")
-	}
-
-	// Verify P2P config remains from YAML (not overridden by env)
-	if !cfg.DefraDB.P2P.Enabled {
-		t.Error("Expected P2P enabled to be true (from config)")
-	}
-	if len(cfg.DefraDB.P2P.BootstrapPeers) != 3 {
-		t.Errorf("Expected 3 bootstrap peers (from config), got %d", len(cfg.DefraDB.P2P.BootstrapPeers))
-	}
-	if len(cfg.DefraDB.P2P.BootstrapPeers) > 0 && cfg.DefraDB.P2P.BootstrapPeers[0] != "peer1" {
-		t.Errorf("Expected first peer 'peer1' (from config), got '%s'", cfg.DefraDB.P2P.BootstrapPeers[0])
-	}
-	if cfg.DefraDB.P2P.ListenAddr != "/ip4/0.0.0.0/tcp/9171" {
-		t.Errorf("Expected listen_addr '/ip4/0.0.0.0/tcp/9171' (from config), got '%s'", cfg.DefraDB.P2P.ListenAddr)
-	}
-
-	// Verify Indexer environment overrides work
 	if cfg.Indexer.StartHeight != 2000 {
 		t.Errorf("Expected start_height 2000, got %d", cfg.Indexer.StartHeight)
 	}
@@ -242,13 +162,6 @@
 	// Create a temporary config file
 	tempDir := t.TempDir()
 	configPath := filepath.Join(tempDir, "test_config.yaml")
-<<<<<<< HEAD
-
-	configContent := `
-defradb:
-  url: "http://localhost:9181"
-=======
->>>>>>> c99add72
 
 	configContent := `
 indexer:
@@ -274,12 +187,6 @@
 	}
 
 	// Should keep original values when env vars are invalid
-<<<<<<< HEAD
-	if cfg.DefraDB.Url != "http://localhost:9181" {
-		t.Errorf("Expected url 'http://localhost:9181' (original), got '%s'", cfg.DefraDB.Url)
-	}
-=======
->>>>>>> c99add72
 	if cfg.Indexer.StartHeight != 1000 {
 		t.Errorf("Expected start_height 1000 (original), got %d", cfg.Indexer.StartHeight)
 	}
