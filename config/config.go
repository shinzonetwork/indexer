package config

import (
	"fmt"
	"os"
	"strconv"

	"github.com/joho/godotenv"
	"gopkg.in/yaml.v3"
)

const CollectionName = "shinzo"

// DefraDBP2PConfig represents P2P configuration for DefraDB
type DefraDBP2PConfig struct {
<<<<<<< HEAD
	Enabled        bool     `yaml:"enabled"`
=======
>>>>>>> c99add72
	BootstrapPeers []string `yaml:"bootstrap_peers"`
	ListenAddr     string   `yaml:"listen_addr"`
}

// DefraDBStoreConfig represents store configuration for DefraDB
type DefraDBStoreConfig struct {
	Path string `yaml:"path"`
}

// DefraDBConfig represents DefraDB configuration
type DefraDBConfig struct {
	Url           string             `yaml:"url"`
	KeyringSecret string             `yaml:"keyring_secret"`
	P2P           DefraDBP2PConfig   `yaml:"p2p"`
	Store         DefraDBStoreConfig `yaml:"store"`
}

// Host returns the DefraDB host URL for backward compatibility
func (d *DefraDBConfig) Host() string {
	return d.Url
}

// GethConfig represents Geth node configuration
type GethConfig struct {
	NodeURL string `yaml:"node_url"`
	WsURL   string `yaml:"ws_url"`
	APIKey  string `yaml:"api_key"`
}

// PipelineStageConfig represents configuration for a pipeline stage
type PipelineStageConfig struct {
	Workers    int `yaml:"workers"`
	BufferSize int `yaml:"buffer_size"`
}

// IndexerPipelineConfig represents the indexer pipeline configuration
type IndexerPipelineConfig struct {
	FetchBlocks         PipelineStageConfig `yaml:"fetch_blocks"`
	ProcessTransactions PipelineStageConfig `yaml:"process_transactions"`
	StoreData           PipelineStageConfig `yaml:"store_data"`
}

// IndexerConfig represents indexer configuration
type IndexerConfig struct {
	BlockPollingInterval float64               `yaml:"block_polling_interval"`
	BatchSize            int                   `yaml:"batch_size"`
	StartHeight          int                   `yaml:"start_height"`
	Pipeline             IndexerPipelineConfig `yaml:"pipeline"`
}

// LoggerConfig represents logger configuration
type LoggerConfig struct {
	Development bool `yaml:"development"`
}

// Config represents the main configuration structure
type Config struct {
	DefraDB DefraDBConfig `yaml:"defradb"`
	Geth    GethConfig    `yaml:"geth"`
	Indexer IndexerConfig `yaml:"indexer"`
	Logger  LoggerConfig  `yaml:"logger"`
}

// LoadConfig loads configuration from a YAML file and environment variables
func LoadConfig(path string) (*Config, error) {
	// Load .env file if it exists
	_ = godotenv.Load()

	// Load YAML config
	data, err := os.ReadFile(path)
	if err != nil {
		return nil, fmt.Errorf("failed to read config file: %w", err)
	}

	var cfg Config
	if err := yaml.Unmarshal(data, &cfg); err != nil {
		return nil, fmt.Errorf("failed to parse config file: %w", err)
	}

	// Override with environment variables
	overrideWithEnvVars(&cfg)

	return &cfg, nil
}

// overrideWithEnvVars overrides configuration with environment variables
func overrideWithEnvVars(cfg *Config) {
	// DefraDB configuration
	if host := os.Getenv("DEFRADB_HOST"); host != "" {
		if port := os.Getenv("DEFRADB_PORT"); port != "" {
			cfg.DefraDB.Url = fmt.Sprintf("http://%s:%s", host, port)
		} else {
			cfg.DefraDB.Url = fmt.Sprintf("http://%s:9181", host)
		}
	}
	
	if keyringSecret := os.Getenv("DEFRADB_KEYRING_SECRET"); keyringSecret != "" {
		cfg.DefraDB.KeyringSecret = keyringSecret
	}
	
	if p2pEnabled := os.Getenv("DEFRADB_P2P_ENABLED"); p2pEnabled != "" {
		// Note: P2P config would need additional parsing for bootstrap peers
	}
	
	if storePath := os.Getenv("DEFRADB_STORE_PATH"); storePath != "" {
		cfg.DefraDB.Store.Path = storePath
	}

	// Geth configuration - prioritize GCP Geth node over managed node
	// If GCP_GETH_RPC_URL is empty, fall back to your GCP node IP
	if gcpGethRpcUrl := os.Getenv("GCP_GETH_RPC_URL"); gcpGethRpcUrl != "" {
		cfg.Geth.NodeURL = gcpGethRpcUrl
	} else if gcpRpcUrl := os.Getenv("GCP_RPC_URL"); gcpRpcUrl != "" {
		cfg.Geth.NodeURL = gcpRpcUrl
	}
	// If GCP_GETH_RPC_URL is empty, use your GCP node IP from config
	if cfg.Geth.NodeURL == "" && os.Getenv("GCP_GETH_RPC_URL") == "" {
		cfg.Geth.NodeURL = "http://34.68.131.15:8545"
	}

	if gcpGethWsUrl := os.Getenv("GCP_GETH_WS_URL"); gcpGethWsUrl != "" {
		cfg.Geth.WsURL = gcpGethWsUrl
	} else if gcpWsUrl := os.Getenv("GCP_WS_URL"); gcpWsUrl != "" {
		cfg.Geth.WsURL = gcpWsUrl
	}
	// If GCP_GETH_WS_URL is empty, use your GCP node IP from config
	if cfg.Geth.WsURL == "" && os.Getenv("GCP_GETH_WS_URL") == "" {
		cfg.Geth.WsURL = "ws://34.68.131.15:8546"
	}

	if gcpGethApiKey := os.Getenv("GCP_GETH_API_KEY"); gcpGethApiKey != "" {
		cfg.Geth.APIKey = gcpGethApiKey
	} else if gcpApiKey := os.Getenv("GCP_API_KEY"); gcpApiKey != "" {
		cfg.Geth.APIKey = gcpApiKey
	}

	// Indexer configuration
	if startHeight := os.Getenv("INDEXER_START_HEIGHT"); startHeight != "" {
		if h, err := strconv.Atoi(startHeight); err == nil {
			cfg.Indexer.StartHeight = h
		}
	}

	// Logger configuration
	if loggerDebug := os.Getenv("LOGGER_DEBUG"); loggerDebug != "" {
		if debug, err := strconv.ParseBool(loggerDebug); err == nil {
			cfg.Logger.Development = debug
		}
	}
}<|MERGE_RESOLUTION|>--- conflicted
+++ resolved
@@ -13,10 +13,6 @@
 
 // DefraDBP2PConfig represents P2P configuration for DefraDB
 type DefraDBP2PConfig struct {
-<<<<<<< HEAD
-	Enabled        bool     `yaml:"enabled"`
-=======
->>>>>>> c99add72
 	BootstrapPeers []string `yaml:"bootstrap_peers"`
 	ListenAddr     string   `yaml:"listen_addr"`
 }
