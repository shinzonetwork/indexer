--- conflicted
+++ resolved
@@ -40,10 +40,8 @@
 
 notes/
 
-<<<<<<< HEAD
 # Go test coverage viewer
 coverage.html
-=======
+
 # VSCode
-.history/
->>>>>>> 9cc3f837
+.history/