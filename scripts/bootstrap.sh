--- conflicted
+++ resolved
@@ -58,13 +58,6 @@
 # Create an empty file to indicate that services are ready - this is used to signal to other scripts that rely on the services that they are ready
 echo "===> Ready"
 touch "$ROOTDIR/ready"
-<<<<<<< HEAD
-
-# When the process is killed (via Control + C or other means), this trap statement will execute, shutting down the DefraDB and block_poster instances and deleting the ready file
-trap 'echo "Stopping defradb (PID $DEFRA_PID)..."; kill $DEFRA_PID 2>/dev/null || true; rm -f "$ROOTDIR/defradb.pid"; \
-      echo "Stopping block_poster (PID $POSTER_PID)..."; kill $POSTER_PID 2>/dev/null || true; rm -f "$ROOTDIR/block_poster.pid"; rm -f "$ROOTDIR/ready"; exit 0;' INT TERM
-=======
->>>>>>> b606a1dc
 
 # Define cleanup function for robust process cleanup
 cleanup() {
