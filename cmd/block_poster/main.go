package main

import (
	"flag"
	"fmt"
	"os"

	"github.com/shinzonetwork/indexer/config"
	"github.com/shinzonetwork/indexer/pkg/indexer"
)

func main() {
	configPath := flag.String("config", "config/test.yaml", "Path to configuration file")
<<<<<<< HEAD
=======
	mode := flag.String("mode", "realtime", "Indexing mode: 'realtime' for real-time indexing, 'catchup' for catch-up indexing")
>>>>>>> c99add72
	flag.Parse()

	// Load configuration
	cfg, err := config.LoadConfig(*configPath)
	if err != nil {
		fmt.Fprintf(os.Stderr, "Failed to load config: %v\n", err)
		os.Exit(1)
<<<<<<< HEAD
=======
	}

	// Validate and parse indexing mode
	_, err = parseIndexingMode(*mode)
	if err != nil {
		fmt.Fprintf(os.Stderr, "Error: %v\n", err)
		fmt.Fprintf(os.Stderr, "Usage: %s -mode=[realtime|catchup]\n", os.Args[0])
		os.Exit(1)
	}

	// Start indexing with configuration
	modeEnum, _ := parseIndexingMode(*mode) // Already validated above
	if err := indexer.StartIndexingWithModeAndConfig("", cfg.DefraDB.Url, modeEnum, cfg); err != nil {
		fmt.Fprintf(os.Stderr, "Failed to start indexing: %v\n", err)
		os.Exit(1)
>>>>>>> c99add72
	}

<<<<<<< HEAD
	// Create and start indexer
	chainIndexer := indexer.CreateIndexer(cfg)
	if err := chainIndexer.StartIndexing(false); err != nil {
		fmt.Fprintf(os.Stderr, "Failed to start indexing: %v\n", err)
		os.Exit(1)
=======
// parseIndexingMode validates and converts mode string to IndexingMode
func parseIndexingMode(mode string) (indexer.IndexingMode, error) {
	switch mode {
	case "catchup":
		return indexer.ModeCatchUp, nil
	case "realtime", "":
		return indexer.ModeRealTime, nil
	default:
		return "", fmt.Errorf("invalid mode: %s. Use 'realtime' or 'catchup'", mode)
>>>>>>> c99add72
	}
}<|MERGE_RESOLUTION|>--- conflicted
+++ resolved
@@ -11,10 +11,6 @@
 
 func main() {
 	configPath := flag.String("config", "config/test.yaml", "Path to configuration file")
-<<<<<<< HEAD
-=======
-	mode := flag.String("mode", "realtime", "Indexing mode: 'realtime' for real-time indexing, 'catchup' for catch-up indexing")
->>>>>>> c99add72
 	flag.Parse()
 
 	// Load configuration
@@ -22,33 +18,16 @@
 	if err != nil {
 		fmt.Fprintf(os.Stderr, "Failed to load config: %v\n", err)
 		os.Exit(1)
-<<<<<<< HEAD
-=======
 	}
 
-	// Validate and parse indexing mode
-	_, err = parseIndexingMode(*mode)
-	if err != nil {
-		fmt.Fprintf(os.Stderr, "Error: %v\n", err)
-		fmt.Fprintf(os.Stderr, "Usage: %s -mode=[realtime|catchup]\n", os.Args[0])
-		os.Exit(1)
-	}
-
-	// Start indexing with configuration
-	modeEnum, _ := parseIndexingMode(*mode) // Already validated above
-	if err := indexer.StartIndexingWithModeAndConfig("", cfg.DefraDB.Url, modeEnum, cfg); err != nil {
-		fmt.Fprintf(os.Stderr, "Failed to start indexing: %v\n", err)
-		os.Exit(1)
->>>>>>> c99add72
-	}
-
-<<<<<<< HEAD
 	// Create and start indexer
 	chainIndexer := indexer.CreateIndexer(cfg)
 	if err := chainIndexer.StartIndexing(false); err != nil {
 		fmt.Fprintf(os.Stderr, "Failed to start indexing: %v\n", err)
 		os.Exit(1)
-=======
+	}
+}
+
 // parseIndexingMode validates and converts mode string to IndexingMode
 func parseIndexingMode(mode string) (indexer.IndexingMode, error) {
 	switch mode {
@@ -58,6 +37,5 @@
 		return indexer.ModeRealTime, nil
 	default:
 		return "", fmt.Errorf("invalid mode: %s. Use 'realtime' or 'catchup'", mode)
->>>>>>> c99add72
 	}
 }