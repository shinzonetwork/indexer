package main

import (
	"context"
	"log"

	"shinzo/version1/config"
	"shinzo/version1/pkg/defra"
	"shinzo/version1/pkg/logger"
	"shinzo/version1/pkg/rpc"
	"shinzo/version1/pkg/types"
	"shinzo/version1/pkg/utils"

	"math/big"
)

const (
	BlocksToIndexAtOnce = 10
)

func main() {
	// Load config
	cfg, err := config.LoadConfig("config.yaml")
	if err != nil {
		log.Fatalf("Failed to load config: %v", err)
	}
	logger.Init(cfg.Logger.Development)
	sugar := logger.Sugar

	// Connect to Geth RPC node (with gRPC support and HTTP fallback)
	client, err := rpc.NewGRPCEthereumClient("", cfg.Geth.NodeURL) // Empty gRPC addr for now, will use HTTP fallback
	if err != nil {
		log.Fatalf("Failed to connect to Geth node: %v", err)
	}
	defer client.Close()

	// Create DefraDB block handler
	blockHandler := defra.NewBlockHandler(cfg.DefraDB.Host, cfg.DefraDB.Port)

<<<<<<< HEAD
	sugar.Info("Starting indexer - will process latest blocks from Geth")
=======
	// Starting block number (in decimal)
	// Get the highest block number from DefraDB
	startBlock := blockHandler.GetHighestBlockNumber(context.Background(), sugar)
	if startBlock == 0 {
		startBlock = int64(cfg.Indexer.StartHeight)
	}

	endBlock := startBlock + BlocksToIndexAtOnce
>>>>>>> ccb489b6

	// Main indexing loop - always get latest block from Geth
	for {
		// Always get the latest block from Geth as source of truth
		gethBlock, err := client.GetLatestBlock(context.Background())
		if err != nil {
			sugar.Error("Failed to get latest block from Geth: ", err)
			time.Sleep(time.Second * 3)
			continue
		}

<<<<<<< HEAD
		blockNum := gethBlock.Number
		sugar.Info("Processing latest block from Geth: ", blockNum)

		// Get network ID for transaction conversion (skip if it fails)
		networkID, err := client.GetNetworkID(context.Background())
		if err != nil {
			sugar.Warn("Failed to get network ID (continuing anyway): ", err)
			networkID = big.NewInt(1) // Default to mainnet
		}
		_ = networkID // Use networkID if needed for transaction processing

		// Convert Geth transactions to local transactions (already done in convertGethBlock)
		transactions := gethBlock.Transactions

		// Build the complete block
		block := buildBlock(gethBlock, transactions)
=======
		go func(blockNum int64) {
			blockHex := utils.NumberToHex(blockNum)

			sugar.Info("Processing block: ", blockNum, ", hex: ", blockHex)

			// Get block with retry logic
			block, err := utils.RequestResourceWithRetries(
				context.Background(),
				sugar,
				func() (*types.Block, error) {
					return alchemy.GetBlock(context.Background(), blockHex)
				},
				fmt.Sprintf("get block %d", blockNum),
			)

			if err != nil {
				sugar.Error("Skipping block %d after all retries failed: %v", blockNum, err)
				<-workerPool
				return
			}

			sugar.Debug("Received block from Alchemy")

			// Process all transactions first
			var transactions []types.Transaction
			var allLogs []types.Log
			var allEvents []types.Event
			var count int
			// First pass: collect all data
			for _, tx := range block.Transactions {
				sugar.Debug("count: ", count+1)
				receipt, err := getTransactionReceipt(context.Background(), alchemy, tx.Hash, sugar)

				if err != nil {
					sugar.Error("Skipping transaction ", tx.Hash, ": ", err)
					return
				}
>>>>>>> ccb489b6

		// Create block in DefraDB
		blockDocId := blockHandler.CreateBlock(context.Background(), block, sugar)
		sugar.Info("Created block with DocID: ", blockDocId)

		// Process transactions
		for _, tx := range transactions {
			// Create transaction in DefraDB (includes block relationship)
			txDocId := blockHandler.CreateTransaction(context.Background(), &tx, blockDocId, sugar)
			sugar.Info("Created transaction with DocID: ", txDocId)

			// Fetch transaction receipt to get logs and events
			receipt, err := client.GetTransactionReceipt(context.Background(), tx.Hash)
			if err != nil {
				sugar.Warn("Failed to get transaction receipt for ", tx.Hash, ": ", err)
				continue
			}

			// Process logs from the receipt
			for _, log := range receipt.Logs {
				// Create log in DefraDB (includes block and transaction relationships)
				logDocId := blockHandler.CreateLog(context.Background(), &log, blockDocId, txDocId, sugar)
				sugar.Info("Created log with DocID: ", logDocId)

				// Process events from the log (if any)
				for _, event := range log.Events {
					// Create event in DefraDB (includes log relationship)
					eventDocId := blockHandler.CreateEvent(context.Background(), &event, logDocId, sugar)
					sugar.Info("Created event with DocID: ", eventDocId)
				}
			}
<<<<<<< HEAD
		}
=======

			// Create all events and update relationships
			for _, event := range allEvents {
				_ = blockHandler.CreateEvent(context.Background(), &event, logIDMap[event.LogIndex], sugar)
			}

			sugar.Info("Successfully processed block - ", blockNum, " with DocID - ", blockDocID, " (#", len(transactions), " transactions)")

			<-workerPool
		}(blockNum)

	}
}

// Helper functions to move complexity out of main loop
func getTransactionReceipt(ctx context.Context, alchemy *rpc.AlchemyClient, hash string, sugar *zap.SugaredLogger) (*types.TransactionReceipt, error) {
	return utils.RequestResourceWithRetries(
		ctx,
		sugar,
		func() (*types.TransactionReceipt, error) {
			return alchemy.GetTransactionReceipt(ctx, hash)
		},
		fmt.Sprintf("get transaction receipt for %s", hash),
	)
}

func processLogsAndEvents(receipt *types.TransactionReceipt, sugar *zap.SugaredLogger) ([]types.Log, []types.Event) {
	var processedLogs []types.Log
	var processedEvents []types.Event
	sugar.Debug("Processing Logs: ")
	for _, rcptLog := range receipt.Logs {
		// Create events from log
		var events []types.Event
		if len(rcptLog.Topics) > 0 {
			sugar.Debug("Single log: ", rcptLog.LogIndex, " with topics: ", rcptLog.Topics)

			// First topic is always the event signature
			eventSig := rcptLog.Topics[0]
			// Create event
			event := types.Event{
				ContractAddress:  rcptLog.Address,
				EventName:        eventSig,     // We could decode this to human-readable name if we had ABI
				Parameters:       rcptLog.Data, // Raw data, could be decoded with ABI
				TransactionHash:  rcptLog.TransactionHash,
				BlockHash:        rcptLog.BlockHash,
				BlockNumber:      receipt.BlockNumber,
				TransactionIndex: rcptLog.TransactionIndex,
				LogIndex:         rcptLog.LogIndex,
			}
			sugar.Debug("Gathered event: " + event.EventName)
			events = append(events, event)
			sugar.Debug("...Appeneded")
		}

		// Build log with events
		sugar.Debug("... Adding log: ", rcptLog.LogIndex, " with topics: ", rcptLog.Topics)
		processedLogs = append(processedLogs, types.Log{
			Address:          rcptLog.Address,
			Topics:           rcptLog.Topics,
			Data:             rcptLog.Data,
			BlockNumber:      rcptLog.BlockNumber,
			TransactionHash:  rcptLog.TransactionHash,
			TransactionIndex: rcptLog.TransactionIndex,
			BlockHash:        rcptLog.BlockHash,
			LogIndex:         rcptLog.LogIndex,
			Removed:          rcptLog.Removed,
			Events:           events,
		})

		processedEvents = append(processedEvents, events...)
		sugar.Debug("done...")
	}
	sugar.Debug("Processed ", len(processedLogs), " logs and ", len(processedEvents), " events")
	return processedLogs, processedEvents
}
>>>>>>> ccb489b6

		sugar.Info("Successfully processed block: ", blockNum)
		
		// Short sleep before checking for next latest block
		time.Sleep(time.Duration(cfg.Indexer.BlockPollingInterval) * time.Second)
	}
}

func buildBlock(block *types.Block, transactions []types.Transaction) *types.Block {
	return &types.Block{
		Hash:             block.Hash,
		Number:           block.Number,
		Timestamp:        block.Timestamp,
		ParentHash:       block.ParentHash,
		Difficulty:       block.Difficulty,
		GasUsed:          block.GasUsed,
		GasLimit:         block.GasLimit,
		Nonce:            block.Nonce,
		Miner:            block.Miner,
		Size:             block.Size,
		StateRoot:        block.StateRoot,
		Sha3Uncles:       block.Sha3Uncles,
		TransactionsRoot: block.TransactionsRoot,
		ReceiptsRoot:     block.ReceiptsRoot,
		ExtraData:        block.ExtraData,
		Transactions:     transactions,
	}
}<|MERGE_RESOLUTION|>--- conflicted
+++ resolved
@@ -37,18 +37,9 @@
 	// Create DefraDB block handler
 	blockHandler := defra.NewBlockHandler(cfg.DefraDB.Host, cfg.DefraDB.Port)
 
-<<<<<<< HEAD
+
 	sugar.Info("Starting indexer - will process latest blocks from Geth")
-=======
-	// Starting block number (in decimal)
-	// Get the highest block number from DefraDB
-	startBlock := blockHandler.GetHighestBlockNumber(context.Background(), sugar)
-	if startBlock == 0 {
-		startBlock = int64(cfg.Indexer.StartHeight)
-	}
 
-	endBlock := startBlock + BlocksToIndexAtOnce
->>>>>>> ccb489b6
 
 	// Main indexing loop - always get latest block from Geth
 	for {
@@ -60,7 +51,7 @@
 			continue
 		}
 
-<<<<<<< HEAD
+
 		blockNum := gethBlock.Number
 		sugar.Info("Processing latest block from Geth: ", blockNum)
 
@@ -77,45 +68,7 @@
 
 		// Build the complete block
 		block := buildBlock(gethBlock, transactions)
-=======
-		go func(blockNum int64) {
-			blockHex := utils.NumberToHex(blockNum)
 
-			sugar.Info("Processing block: ", blockNum, ", hex: ", blockHex)
-
-			// Get block with retry logic
-			block, err := utils.RequestResourceWithRetries(
-				context.Background(),
-				sugar,
-				func() (*types.Block, error) {
-					return alchemy.GetBlock(context.Background(), blockHex)
-				},
-				fmt.Sprintf("get block %d", blockNum),
-			)
-
-			if err != nil {
-				sugar.Error("Skipping block %d after all retries failed: %v", blockNum, err)
-				<-workerPool
-				return
-			}
-
-			sugar.Debug("Received block from Alchemy")
-
-			// Process all transactions first
-			var transactions []types.Transaction
-			var allLogs []types.Log
-			var allEvents []types.Event
-			var count int
-			// First pass: collect all data
-			for _, tx := range block.Transactions {
-				sugar.Debug("count: ", count+1)
-				receipt, err := getTransactionReceipt(context.Background(), alchemy, tx.Hash, sugar)
-
-				if err != nil {
-					sugar.Error("Skipping transaction ", tx.Hash, ": ", err)
-					return
-				}
->>>>>>> ccb489b6
 
 		// Create block in DefraDB
 		blockDocId := blockHandler.CreateBlock(context.Background(), block, sugar)
@@ -147,85 +100,9 @@
 					sugar.Info("Created event with DocID: ", eventDocId)
 				}
 			}
-<<<<<<< HEAD
-		}
-=======
 
-			// Create all events and update relationships
-			for _, event := range allEvents {
-				_ = blockHandler.CreateEvent(context.Background(), &event, logIDMap[event.LogIndex], sugar)
-			}
-
-			sugar.Info("Successfully processed block - ", blockNum, " with DocID - ", blockDocID, " (#", len(transactions), " transactions)")
-
-			<-workerPool
-		}(blockNum)
-
-	}
-}
-
-// Helper functions to move complexity out of main loop
-func getTransactionReceipt(ctx context.Context, alchemy *rpc.AlchemyClient, hash string, sugar *zap.SugaredLogger) (*types.TransactionReceipt, error) {
-	return utils.RequestResourceWithRetries(
-		ctx,
-		sugar,
-		func() (*types.TransactionReceipt, error) {
-			return alchemy.GetTransactionReceipt(ctx, hash)
-		},
-		fmt.Sprintf("get transaction receipt for %s", hash),
-	)
-}
-
-func processLogsAndEvents(receipt *types.TransactionReceipt, sugar *zap.SugaredLogger) ([]types.Log, []types.Event) {
-	var processedLogs []types.Log
-	var processedEvents []types.Event
-	sugar.Debug("Processing Logs: ")
-	for _, rcptLog := range receipt.Logs {
-		// Create events from log
-		var events []types.Event
-		if len(rcptLog.Topics) > 0 {
-			sugar.Debug("Single log: ", rcptLog.LogIndex, " with topics: ", rcptLog.Topics)
-
-			// First topic is always the event signature
-			eventSig := rcptLog.Topics[0]
-			// Create event
-			event := types.Event{
-				ContractAddress:  rcptLog.Address,
-				EventName:        eventSig,     // We could decode this to human-readable name if we had ABI
-				Parameters:       rcptLog.Data, // Raw data, could be decoded with ABI
-				TransactionHash:  rcptLog.TransactionHash,
-				BlockHash:        rcptLog.BlockHash,
-				BlockNumber:      receipt.BlockNumber,
-				TransactionIndex: rcptLog.TransactionIndex,
-				LogIndex:         rcptLog.LogIndex,
-			}
-			sugar.Debug("Gathered event: " + event.EventName)
-			events = append(events, event)
-			sugar.Debug("...Appeneded")
 		}
 
-		// Build log with events
-		sugar.Debug("... Adding log: ", rcptLog.LogIndex, " with topics: ", rcptLog.Topics)
-		processedLogs = append(processedLogs, types.Log{
-			Address:          rcptLog.Address,
-			Topics:           rcptLog.Topics,
-			Data:             rcptLog.Data,
-			BlockNumber:      rcptLog.BlockNumber,
-			TransactionHash:  rcptLog.TransactionHash,
-			TransactionIndex: rcptLog.TransactionIndex,
-			BlockHash:        rcptLog.BlockHash,
-			LogIndex:         rcptLog.LogIndex,
-			Removed:          rcptLog.Removed,
-			Events:           events,
-		})
-
-		processedEvents = append(processedEvents, events...)
-		sugar.Debug("done...")
-	}
-	sugar.Debug("Processed ", len(processedLogs), " logs and ", len(processedEvents), " events")
-	return processedLogs, processedEvents
-}
->>>>>>> ccb489b6
 
 		sugar.Info("Successfully processed block: ", blockNum)
 		
