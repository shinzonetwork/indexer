package main

import (
	"context"
	"fmt"
	"log"
	"strings"
	"time"

	"shinzo/version1/config"
	"shinzo/version1/pkg/defra"
	"shinzo/version1/pkg/logger"
	"shinzo/version1/pkg/rpc"
	"shinzo/version1/pkg/types"

	"go.uber.org/zap"
)

func main() {
	// Load config
	cfg, err := config.LoadConfig("config/config.yaml")
	if err != nil {
		log.Fatalf("Failed to load config: %v", err)
	}
	logger.Init(cfg.Logger.Development)
	sugar := logger.Sugar

	// Create Alchemy client
	alchemy := rpc.NewAlchemyClient(cfg.Alchemy.APIKey)

	// Create DefraDB block handler
	blockHandler := defra.NewBlockHandler(cfg.DefraDB.Host, cfg.DefraDB.Port)

	// Starting block number (in decimal)
	// Get the highest block number from DefraDB
	startBlock := blockHandler.GetHighestBlockNumber(context.Background(), sugar)
	if startBlock == 0 {
		startBlock = int64(cfg.Indexer.StartHeight)
	}

	endBlock := startBlock + 10

	//go routines start here
<<<<<<< HEAD

	workerPool := make(chan struct{}, 1)
=======
	// reduced from 4 to 2
	// nil pointer error when using map
	// todo; convert to config value
	workerPool := make(chan struct{}, 2)
>>>>>>> 05094e46

	for blockNum := startBlock; blockNum <= endBlock; blockNum++ {

		workerPool <- struct{}{}

		go func(blockNum int64) {

			// Convert blocknumber to hex for Alchemy API
			blockHex := fmt.Sprintf("0x%x", blockNum)

			sugar.Info("Processing block: ", blockNum, ", hex: ", blockHex)
			// Get block with retry logic
			var block *types.Block
			for retries := 0; retries < 3; retries++ {
				block, err = alchemy.GetBlock(context.Background(), blockHex)
				if block != nil && err == nil {
					sugar.Debug("Received block from Alechemy")
					break
				}
				sugar.Error("Failed to get block ", blockNum, " retries: ", retries+1, " error: ", err)
				time.Sleep(time.Second * 1)
<<<<<<< HEAD
			}
			sugar.Debug("xxx")
			if err != nil {
				sugar.Error("Skipping block ", blockNum, " after all retries failed: ", err)
				return
			}

			// TODO: explore using goroutine for every block to speed up processing async.
=======
				if err != nil {
					sugar.Error("Skipping block ", blockNum, " after all retries failed: ", err)
					return
				}
>>>>>>> 05094e46

			}
			// Process all transactions first
			var transactions []types.Transaction
			var allLogs []types.LogA
			var allEvents []types.Event
<<<<<<< HEAD
			sugar.Info("block: ", block)
=======
			var count int
>>>>>>> 05094e46
			// First pass: collect all data
			for _, tx := range block.Transactions {
				sugar.Debug("count: ", count+1)
				receipt, err := getTransactionReceipt(context.Background(), alchemy, tx.Hash, sugar)

				if err != nil {
					sugar.Error("Skipping transaction ", tx.Hash, ": ", err)
					return
				}

				// Build logs and events
				logs, events := processLogsAndEvents(receipt, sugar)

				allLogs = append(allLogs, logs...)
				allEvents = append(allEvents, events...)

				transactions = append(transactions, buildTransaction(tx, receipt, logs))
				count++
			}
			// Create block once
			sugar.Debug("...Build a Block")
			block = buildBlock(block, transactions)
			sugar.Debug("done...CreateBlock")
			blockDocID := blockHandler.CreateBlock(context.Background(), block, sugar)
			if blockDocID == "" {
				sugar.Error("Failed to create block, skipping relationships")
				return
			}
			// Create all transactions
			txIDMap := make(map[string]string) // hash -> docID
			for _, tx := range transactions {
				txID := blockHandler.CreateTransaction(context.Background(), &tx, blockDocID, sugar)
				if txID != "" {
					txIDMap[tx.Hash] = txID
				}
			}

			// Create all logs and update relationships
			logIDMap := make(map[string]string) // logIndex -> docID
			for _, log := range allLogs {
				if logID := blockHandler.CreateLog(context.Background(), &log, blockDocID, txIDMap[log.TransactionHash], sugar); logID != "" {
					logIDMap[log.LogIndex] = logID
				}
			}

			// Create all events and update relationships
			for _, event := range allEvents {
				_ = blockHandler.CreateEvent(context.Background(), &event, logIDMap[event.LogIndex], sugar)
			}

			sugar.Info("Successfully processed block - ", blockNum, " with DocID - ", blockDocID, " (#", len(transactions), " transactions)")

			<-workerPool
		}(blockNum)

	}
}

// Helper functions to move complexity out of main loop
func getTransactionReceipt(ctx context.Context, alchemy *rpc.AlchemyClient, hash string, sugar *zap.SugaredLogger) (*types.TransactionReceipt, error) {
	for retries := 0; retries < 3; retries++ {
		receipt, err := alchemy.GetTransactionReceipt(ctx, hash)
		if err == nil {
			return receipt, nil
		}
		sugar.Error("Failed to get receipt for tx %s, retry %d: %v", hash, retries+1, err)
		time.Sleep(time.Second * 2)
	}
	return nil, fmt.Errorf("failed after 3 retries")
}

<<<<<<< HEAD
func processLogsAndEvents(logs []types.Log, receipt *types.TransactionReceipt, sugar *zap.SugaredLogger) ([]types.LogA, []types.Event) {
	var processedLogs []types.LogA
	var processedEvents []types.Event
	var splitTopics string
=======
func processLogsAndEvents(receipt *types.TransactionReceipt, sugar *zap.SugaredLogger) ([]types.Log, []types.Event) {
	var processedLogs []types.Log
	var processedEvents []types.Event
	sugar.Debug("Processing Logs: ")
>>>>>>> 05094e46
	for _, rcptLog := range receipt.Logs {
		// Create events from log
		var events []types.Event
		if len(rcptLog.Topics) > 0 {
			sugar.Debug("Single log: ", rcptLog.LogIndex, " with topics: ", rcptLog.Topics)

			// First topic is always the event signature
			eventSig := rcptLog.Topics[0]
			// Create event
			event := types.Event{
				ContractAddress:  rcptLog.Address,
				EventName:        eventSig,     // We could decode this to human-readable name if we had ABI
				Parameters:       rcptLog.Data, // Raw data, could be decoded with ABI
				TransactionHash:  rcptLog.TransactionHash,
				BlockHash:        rcptLog.BlockHash,
				BlockNumber:      receipt.BlockNumber,
				TransactionIndex: rcptLog.TransactionIndex,
				LogIndex:         rcptLog.LogIndex,
			}
			sugar.Debug("Gathered event: " + event.EventName)
			events = append(events, event)
			sugar.Debug("...Appeneded")
		}
		splitTopics = strings.Join(rcptLog.Topics, ";")
		// Build log with events
<<<<<<< HEAD
		processedLogs = append(processedLogs, types.LogA{
=======
		sugar.Debug("... Adding log: ", rcptLog.LogIndex, " with topics: ", rcptLog.Topics)
		processedLogs = append(processedLogs, types.Log{
>>>>>>> 05094e46
			Address:          rcptLog.Address,
			Topics:           splitTopics,
			Data:             rcptLog.Data,
			BlockNumber:      rcptLog.BlockNumber,
			TransactionHash:  rcptLog.TransactionHash,
			TransactionIndex: rcptLog.TransactionIndex,
			BlockHash:        rcptLog.BlockHash,
			LogIndex:         rcptLog.LogIndex,
			Removed:          rcptLog.Removed,
			Events:           events,
		})

		processedEvents = append(processedEvents, events...)
		sugar.Debug("done...")
	}
	sugar.Debug("Processed ", len(processedLogs), " logs and ", len(processedEvents), " events")
	return processedLogs, processedEvents
}

func buildTransaction(tx types.Transaction, receipt *types.TransactionReceipt, logs []types.LogA) types.Transaction {
	return types.Transaction{
		Hash:             tx.Hash,
		BlockHash:        tx.BlockHash,
		BlockNumber:      tx.BlockNumber,
		From:             tx.From,
		To:               tx.To,
		Value:            tx.Value,
		Gas:              tx.Gas,
		GasPrice:         tx.GasPrice,
		Input:            tx.Input,
		Nonce:            tx.Nonce,
		TransactionIndex: tx.TransactionIndex,
		Status:           receipt.Status == "0x1",
		Logs:             logs,
	}
}

func buildBlock(block *types.Block, transactions []types.Transaction) *types.Block {
	return &types.Block{
		Hash:             block.Hash,
		Number:           block.Number,
		Timestamp:        block.Timestamp,
		ParentHash:       block.ParentHash,
		Difficulty:       block.Difficulty,
		GasUsed:          block.GasUsed,
		GasLimit:         block.GasLimit,
		Nonce:            block.Nonce,
		Miner:            block.Miner,
		Size:             block.Size,
		StateRoot:        block.StateRoot,
		Sha3Uncles:       block.Sha3Uncles,
		TransactionsRoot: block.TransactionsRoot,
		ReceiptsRoot:     block.ReceiptsRoot,
		ExtraData:        block.ExtraData,
		Transactions:     transactions,
	}
}<|MERGE_RESOLUTION|>--- conflicted
+++ resolved
@@ -41,15 +41,8 @@
 	endBlock := startBlock + 10
 
 	//go routines start here
-<<<<<<< HEAD
 
 	workerPool := make(chan struct{}, 1)
-=======
-	// reduced from 4 to 2
-	// nil pointer error when using map
-	// todo; convert to config value
-	workerPool := make(chan struct{}, 2)
->>>>>>> 05094e46
 
 	for blockNum := startBlock; blockNum <= endBlock; blockNum++ {
 
@@ -71,32 +64,17 @@
 				}
 				sugar.Error("Failed to get block ", blockNum, " retries: ", retries+1, " error: ", err)
 				time.Sleep(time.Second * 1)
-<<<<<<< HEAD
-			}
-			sugar.Debug("xxx")
-			if err != nil {
-				sugar.Error("Skipping block ", blockNum, " after all retries failed: ", err)
-				return
-			}
-
-			// TODO: explore using goroutine for every block to speed up processing async.
-=======
 				if err != nil {
 					sugar.Error("Skipping block ", blockNum, " after all retries failed: ", err)
 					return
 				}
->>>>>>> 05094e46
 
 			}
 			// Process all transactions first
 			var transactions []types.Transaction
 			var allLogs []types.LogA
 			var allEvents []types.Event
-<<<<<<< HEAD
-			sugar.Info("block: ", block)
-=======
 			var count int
->>>>>>> 05094e46
 			// First pass: collect all data
 			for _, tx := range block.Transactions {
 				sugar.Debug("count: ", count+1)
@@ -168,17 +146,10 @@
 	return nil, fmt.Errorf("failed after 3 retries")
 }
 
-<<<<<<< HEAD
-func processLogsAndEvents(logs []types.Log, receipt *types.TransactionReceipt, sugar *zap.SugaredLogger) ([]types.LogA, []types.Event) {
-	var processedLogs []types.LogA
-	var processedEvents []types.Event
-	var splitTopics string
-=======
 func processLogsAndEvents(receipt *types.TransactionReceipt, sugar *zap.SugaredLogger) ([]types.Log, []types.Event) {
 	var processedLogs []types.Log
 	var processedEvents []types.Event
 	sugar.Debug("Processing Logs: ")
->>>>>>> 05094e46
 	for _, rcptLog := range receipt.Logs {
 		// Create events from log
 		var events []types.Event
@@ -204,12 +175,8 @@
 		}
 		splitTopics = strings.Join(rcptLog.Topics, ";")
 		// Build log with events
-<<<<<<< HEAD
-		processedLogs = append(processedLogs, types.LogA{
-=======
 		sugar.Debug("... Adding log: ", rcptLog.LogIndex, " with topics: ", rcptLog.Topics)
 		processedLogs = append(processedLogs, types.Log{
->>>>>>> 05094e46
 			Address:          rcptLog.Address,
 			Topics:           splitTopics,
 			Data:             rcptLog.Data,
