package integration

import (
	"bytes"
	"encoding/json"
	"fmt"
	"io"
	"net/http"
	"os"
	"path/filepath"
	"strings"
	"testing"
	"time"

<<<<<<< HEAD
	"github.com/shinzonetwork/indexer/config"
=======
>>>>>>> c99add72
	"github.com/shinzonetwork/indexer/pkg/indexer"
	"github.com/shinzonetwork/indexer/pkg/logger"
)

const graphqlURL = "http://localhost:9181/api/v0/graphql"

<<<<<<< HEAD
var chainIndexer *indexer.ChainIndexer

=======
>>>>>>> c99add72
func TestMain(m *testing.M) {
	// Initialize logger for integration tests first
	logger.Init(true)
	logger.Test("TestMain - Starting self-contained integration tests with mock data")

	// Clean up any existing integration DefraDB data
	logger.Test("Cleaning up existing integration DefraDB data...")
	cleanupPaths := []string{
		"./.defra",
		"./.defra/data",
	}
	for _, path := range cleanupPaths {
		if err := os.RemoveAll(path); err != nil && !os.IsNotExist(err) {
			logger.Sugar.Warnf("Failed to clean existing data at %s: %v", path, err)
		}
	}

	// Start indexer but it will fail on Ethereum connection (which is fine for testing)
	logger.Test("Starting embedded DefraDB for testing...")
<<<<<<< HEAD
	chainIndexer = indexer.CreateIndexer(&config.Config{
		DefraDB: config.DefraDBConfig{
			Url: "http://localhost:9181",
		},
		Geth: config.GethConfig{
			NodeURL: "http://34.68.131.15:8545",
		},
	})
	
	go func() {
		// Start indexer - DefraDB will start successfully, Ethereum connection will fail (expected)
		err := chainIndexer.StartIndexing(false)
=======
	go func() {
		// Start indexer - DefraDB will start successfully, Ethereum connection will fail (expected)
		err := indexer.StartIndexing("./.defra/data", "http://localhost:9181")
>>>>>>> c99add72
		if err != nil {
			// Expected to fail on Ethereum connection, but DefraDB should be running
			logger.Testf("Indexer failed as expected (no Ethereum connection): %v", err)
		}
	}()

	// Wait for DefraDB to be ready
	logger.Test("Waiting for DefraDB to be ready...")
	timeout := time.After(15 * time.Second)
	ticker := time.NewTicker(500 * time.Millisecond)
	defer ticker.Stop()

	for {
		select {
		case <-timeout:
			logger.Sugar.Error("Timeout waiting for DefraDB to be ready")
			os.Exit(1)
		case <-ticker.C:
			if testDefraDBConnection() {
				logger.Test("DefraDB is ready!")
				goto ready
			}
		}
	}
ready:

	// Insert mock test data
	logger.Test("Inserting mock test data...")
	if err := insertMockData(); err != nil {
		logger.Sugar.Errorf("Failed to insert mock data: %v", err)
		os.Exit(1)
	}
	logger.Test("Mock data inserted successfully!")

	// Run tests
	exitCode := m.Run()

	// Teardown
	logger.Test("TestMain - Teardown")
<<<<<<< HEAD
	if chainIndexer != nil {
		chainIndexer.StopIndexing()
	}
=======
	indexer.StopIndexing()
>>>>>>> c99add72

	os.Exit(exitCode)
}

func TestGraphQLConnection(t *testing.T) {
	logger.Test("Testing GraphQL connection")
	resp, err := http.Post(graphqlURL, "application/json", bytes.NewBuffer([]byte(`{"query":"query { __typename }"}`)))
	if err != nil {
		t.Fatalf("Failed to connect to GraphQL endpoint: %v", err)
	}
	defer resp.Body.Close()
	if resp.StatusCode != 200 {
		t.Fatalf("Unexpected status code: %d", resp.StatusCode)
	}
	body, _ := io.ReadAll(resp.Body)
	var result map[string]interface{}
	if err := json.Unmarshal(body, &result); err != nil {
		t.Fatalf("Failed to parse response: %v", err)
	}
	if _, ok := result["data"]; !ok {
		t.Fatalf("No data field in response: %s", string(body))
	}
}

func postGraphQLQuery(t *testing.T, query string, variables map[string]interface{}) map[string]interface{} {
	payload := map[string]interface{}{"query": query}
	if variables != nil {
		payload["variables"] = variables
	}
	b, _ := json.Marshal(payload)
	resp, err := http.Post(graphqlURL, "application/json", bytes.NewBuffer(b))
	if err != nil {
		t.Fatalf("Failed to POST query: %v", err)
	}
	defer resp.Body.Close()
	if resp.StatusCode != 200 {
		t.Fatalf("Unexpected status code: %d", resp.StatusCode)
	}
	body, _ := io.ReadAll(resp.Body)
	var result map[string]interface{}
	if err := json.Unmarshal(body, &result); err != nil {
		t.Fatalf("Failed to parse response: %v", err)
	}
	return result
}

// Helper to find the project root by looking for go.mod
func getProjectRoot(t *testing.T) string {
	dir, err := os.Getwd()
	if err != nil {
		t.Fatalf("Failed to get working directory: %v", err)
	}
	for {
		if _, err := os.Stat(filepath.Join(dir, "go.mod")); err == nil {
			return dir
		}
		parent := filepath.Dir(dir)
		if parent == dir {
			t.Fatalf("Could not find project root (go.mod)")
		}
		dir = parent
	}
}

// Helper to extract a named query from a .graphql file
func loadGraphQLQuery(filename, queryName string) (string, error) {
	data, err := os.ReadFile(filename)
	if err != nil {
		return "", err
	}
	content := string(data)
	start := strings.Index(content, "query "+queryName)
	if start == -1 {
		return "", fmt.Errorf("query %s not found", queryName)
	}
	// Find the next "query " after start, or end of file
	next := strings.Index(content[start+1:], "query ")
	var query string
	if next == -1 {
		query = content[start:]
	} else {
		query = content[start : start+next+1]
	}
	query = strings.TrimSpace(query)
	return query, nil
}

func MakeQuery(t *testing.T, queryPath string, query string, args map[string]interface{}) map[string]interface{} {
	query, err := loadGraphQLQuery(queryPath, query)
	if err != nil {
		t.Errorf("Failed to load query %v", err)
	}
	result := postGraphQLQuery(t, query, args)
	return result
}

func testDefraDBConnection() bool {
	resp, err := http.Get("http://localhost:9181/api/v0/schema")
	if err != nil {
		return false
	}
	defer resp.Body.Close()
	return resp.StatusCode == 200
}

func insertMockData() error {
	// Store DocIDs for relationship establishment
	var block1DocID, block2DocID, tx1DocID, tx2DocID string

	// Create Block 1
	block1Mutation := map[string]interface{}{
		"query": `mutation {
			create_Block(input: {
				hash: "0x1000001000000000000000000000000000000000000000000000000000000001"
				number: 1000001
				timestamp: "1640995200"
				parentHash: "0x1000000000000000000000000000000000000000000000000000000000000000"
				difficulty: "1000000"
				gasUsed: "21000"
				gasLimit: "8000000"
				nonce: "1000001"
				miner: "0x1000000000000000000000000000000000000001"
				size: "1024"
				stateRoot: "0x1000001000000000000000000000000000000000000000000000000000000001"
				sha3Uncles: "0x1dcc4de8dec75d7aab85b567b6ccd41ad312451b948a7413f0a142fd40d49347"
				transactionsRoot: "0x56e81f171bcc55a6ff8345e692c0f86e5b48e01b996cadc001622fb5e363b421"
				receiptsRoot: "0x56e81f171bcc55a6ff8345e692c0f86e5b48e01b996cadc001622fb5e363b421"
				logsBloom: "0x00000000000000000000000000000000000000000000000000000000000000000000000000000000000000000000000000000000000000000000000000000000000000000000000000000000000000000000000000000000000000000000000000000000000000000000000000000000000000000000000000000000000000000000000000000000000000000000000000000000000000000000000000000000000000000000000000000000000000000000000000000000000000000000000000000000000000000000000000000000000000000000000000000000000000000000000000000000000000000000000000000000000000000000000000000"
				extraData: "0x"
				mixHash: "0x0000000000000000000000000000000000000000000000000000000000000000"
				totalDifficulty: "1000000"
				baseFeePerGas: ""
			}) {
				_docID
				hash
				number
			}
		}`,
	}

	// Execute Block 1 creation and extract DocID
	jsonData, err := json.Marshal(block1Mutation)
	if err != nil {
		return fmt.Errorf("failed to marshal block1 mutation: %v", err)
	}

	resp, err := http.Post("http://localhost:9181/api/v0/graphql", "application/json", bytes.NewBuffer(jsonData))
	if err != nil {
		return fmt.Errorf("block1 creation failed: %v", err)
	}
	defer resp.Body.Close()

	if resp.StatusCode != 200 {
		body, _ := io.ReadAll(resp.Body)
		return fmt.Errorf("block1 creation failed with status %d: %s", resp.StatusCode, string(body))
	}

	body, err := io.ReadAll(resp.Body)
	if err != nil {
		return fmt.Errorf("failed to read block1 response: %v", err)
	}

	var block1Resp map[string]interface{}
	if err := json.Unmarshal(body, &block1Resp); err != nil {
		return fmt.Errorf("failed to parse block1 response: %v", err)
	}

	if errors, hasErrors := block1Resp["errors"]; hasErrors {
		return fmt.Errorf("GraphQL errors in block1 creation: %v", errors)
	}

	// Extract Block 1 DocID
	if data, ok := block1Resp["data"].(map[string]interface{}); ok {
		if createBlock, ok := data["create_Block"].([]interface{}); ok && len(createBlock) > 0 {
			if blockData, ok := createBlock[0].(map[string]interface{}); ok {
				if docID, ok := blockData["_docID"].(string); ok {
					block1DocID = docID
					logger.Testf("Block 1 created with DocID: %s", block1DocID)
				}
			}
		}
	}

	// Create Block 2
	block2Mutation := map[string]interface{}{
		"query": `mutation {
			create_Block(input: {
				hash: "0x1000002000000000000000000000000000000000000000000000000000000002"
				number: 1000002
				timestamp: "1640995212"
				parentHash: "0x1000001000000000000000000000000000000000000000000000000000000001"
				difficulty: "1000000"
				gasUsed: "42000"
				gasLimit: "8000000"
				nonce: "1000002"
				miner: "0x1000000000000000000000000000000000000002"
				size: "2048"
				stateRoot: "0x1000002000000000000000000000000000000000000000000000000000000002"
				sha3Uncles: "0x1dcc4de8dec75d7aab85b567b6ccd41ad312451b948a7413f0a142fd40d49347"
				transactionsRoot: "0x56e81f171bcc55a6ff8345e692c0f86e5b48e01b996cadc001622fb5e363b421"
				receiptsRoot: "0x56e81f171bcc55a6ff8345e692c0f86e5b48e01b996cadc001622fb5e363b421"
				logsBloom: "0x00000000000000000000000000000000000000000000000000000000000000000000000000000000000000000000000000000000000000000000000000000000000000000000000000000000000000000000000000000000000000000000000000000000000000000000000000000000000000000000000000000000000000000000000000000000000000000000000000000000000000000000000000000000000000000000000000000000000000000000000000000000000000000000000000000000000000000000000000000000000000000000000000000000000000000000000000000000000000000000000000000000000000000000000000"
				extraData: "0x"
				mixHash: "0x0000000000000000000000000000000000000000000000000000000000000000"
				totalDifficulty: "1000000"
				baseFeePerGas: ""
			}) {
				_docID
				hash
				number
			}
		}`,
	}

	// Execute Block 2 creation and extract DocID
	jsonData, err = json.Marshal(block2Mutation)
	if err != nil {
		return fmt.Errorf("failed to marshal block2 mutation: %v", err)
	}

	resp, err = http.Post("http://localhost:9181/api/v0/graphql", "application/json", bytes.NewBuffer(jsonData))
	if err != nil {
		return fmt.Errorf("block2 creation failed: %v", err)
	}
	defer resp.Body.Close()

	if resp.StatusCode != 200 {
		body, _ := io.ReadAll(resp.Body)
		return fmt.Errorf("block2 creation failed with status %d: %s", resp.StatusCode, string(body))
	}

	body, err = io.ReadAll(resp.Body)
	if err != nil {
		return fmt.Errorf("failed to read block2 response: %v", err)
	}

	var block2Resp map[string]interface{}
	if err := json.Unmarshal(body, &block2Resp); err != nil {
		return fmt.Errorf("failed to parse block2 response: %v", err)
	}

	if errors, hasErrors := block2Resp["errors"]; hasErrors {
		return fmt.Errorf("GraphQL errors in block2 creation: %v", errors)
	}

	// Extract Block 2 DocID
	if data, ok := block2Resp["data"].(map[string]interface{}); ok {
		if createBlock, ok := data["create_Block"].([]interface{}); ok && len(createBlock) > 0 {
			if blockData, ok := createBlock[0].(map[string]interface{}); ok {
				if docID, ok := blockData["_docID"].(string); ok {
					block2DocID = docID
					logger.Testf("Block 2 created with DocID: %s", block2DocID)
				}
			}
		}
	}

	// Create Transaction 1 with relationship to Block 1
	tx1Mutation := map[string]interface{}{
		"query": fmt.Sprintf(`mutation {
			create_Transaction(input: {
				hash: "0x2000001000000000000000000000000000000000000000000000000000000001"
				blockHash: "0x1000001000000000000000000000000000000000000000000000000000000001"
				blockNumber: 1000001
				from: "0x3000000000000000000000000000000000000001"
				to: "0x3000000000000000000000000000000000000002"
				value: "1000000000000000000"
				gas: "21000"
				gasPrice: "20000000000"
				gasUsed: "21000"
				input: "0x"
				nonce: "1"
				transactionIndex: 0
				type: "0"
				chainId: "1"
				v: "27"
				r: "0x1000000000000000000000000000000000000000000000000000000000000001"
				s: "0x1000000000000000000000000000000000000000000000000000000000000001"
				status: true
				cumulativeGasUsed: "21000"
				effectiveGasPrice: "20000000000"
				block: "%s"
			}) {
				_docID
				hash
			}
		}`, block1DocID),
	}

	// Execute Transaction 1 creation
	jsonData, err = json.Marshal(tx1Mutation)
	if err != nil {
		return fmt.Errorf("failed to marshal tx1 mutation: %v", err)
	}

	resp, err = http.Post("http://localhost:9181/api/v0/graphql", "application/json", bytes.NewBuffer(jsonData))
	if err != nil {
		return fmt.Errorf("tx1 creation failed: %v", err)
	}
	defer resp.Body.Close()

	if resp.StatusCode != 200 {
		body, _ := io.ReadAll(resp.Body)
		return fmt.Errorf("tx1 creation failed with status %d: %s", resp.StatusCode, string(body))
	}

	body, err = io.ReadAll(resp.Body)
	if err != nil {
		return fmt.Errorf("failed to read tx1 response: %v", err)
	}

	var tx1Resp map[string]interface{}
	if err := json.Unmarshal(body, &tx1Resp); err != nil {
		return fmt.Errorf("failed to parse tx1 response: %v", err)
	}

	if errors, hasErrors := tx1Resp["errors"]; hasErrors {
		return fmt.Errorf("GraphQL errors in tx1 creation: %v", errors)
	}

	// Extract Transaction 1 DocID
	if data, ok := tx1Resp["data"].(map[string]interface{}); ok {
		if createTx, ok := data["create_Transaction"].([]interface{}); ok && len(createTx) > 0 {
			if txData, ok := createTx[0].(map[string]interface{}); ok {
				if docID, ok := txData["_docID"].(string); ok {
					tx1DocID = docID
					logger.Testf("Transaction 1 created with DocID: %s", tx1DocID)
				}
			}
		}
	}

	// Create Transaction 2 with relationship to Block 2
	tx2Mutation := map[string]interface{}{
		"query": fmt.Sprintf(`mutation {
			create_Transaction(input: {
				hash: "0x2000002000000000000000000000000000000000000000000000000000000002"
				blockHash: "0x1000002000000000000000000000000000000000000000000000000000000002"
				blockNumber: 1000002
				from: "0x3000000000000000000000000000000000000003"
				to: "0x3000000000000000000000000000000000000004"
				value: "2000000000000000000"
				gas: "21000"
				gasPrice: "25000000000"
				gasUsed: "21000"
				input: "0x"
				nonce: "2"
				transactionIndex: 0
				type: "0"
				chainId: "1"
				v: "28"
				r: "0x2000000000000000000000000000000000000000000000000000000000000002"
				s: "0x2000000000000000000000000000000000000000000000000000000000000002"
				status: true
				cumulativeGasUsed: "21000"
				effectiveGasPrice: "25000000000"
				block: "%s"
			}) {
				_docID
				hash
			}
		}`, block2DocID),
	}

	// Execute Transaction 2 creation
	jsonData, err = json.Marshal(tx2Mutation)
	if err != nil {
		return fmt.Errorf("failed to marshal tx2 mutation: %v", err)
	}

	resp, err = http.Post("http://localhost:9181/api/v0/graphql", "application/json", bytes.NewBuffer(jsonData))
	if err != nil {
		return fmt.Errorf("tx2 creation failed: %v", err)
	}
	defer resp.Body.Close()

	if resp.StatusCode != 200 {
		body, _ := io.ReadAll(resp.Body)
		return fmt.Errorf("tx2 creation failed with status %d: %s", resp.StatusCode, string(body))
	}

	body, err = io.ReadAll(resp.Body)
	if err != nil {
		return fmt.Errorf("failed to read tx2 response: %v", err)
	}

	var tx2Resp map[string]interface{}
	if err := json.Unmarshal(body, &tx2Resp); err != nil {
		return fmt.Errorf("failed to parse tx2 response: %v", err)
	}

	if errors, hasErrors := tx2Resp["errors"]; hasErrors {
		return fmt.Errorf("GraphQL errors in tx2 creation: %v", errors)
	}

	// Extract Transaction 2 DocID
	if data, ok := tx2Resp["data"].(map[string]interface{}); ok {
		if createTx, ok := data["create_Transaction"].([]interface{}); ok && len(createTx) > 0 {
			if txData, ok := createTx[0].(map[string]interface{}); ok {
				if docID, ok := txData["_docID"].(string); ok {
					tx2DocID = docID
					logger.Testf("Transaction 2 created with DocID: %s", tx2DocID)
				}
			}
		}
	}

	// Create Log 1 for Transaction 1
	log1Mutation := map[string]interface{}{
		"query": fmt.Sprintf(`mutation {
			create_Log(input: {
				address: "0x4000000000000000000000000000000000000001"
				topics: ["0x5000000000000000000000000000000000000000000000000000000000000001", "0x5000000000000000000000000000000000000000000000000000000000000002"]
				data: "0x6000000000000000000000000000000000000000000000000000000000000001"
				transactionHash: "0x2000001000000000000000000000000000000000000000000000000000000001"
				blockHash: "0x1000001000000000000000000000000000000000000000000000000000000001"
				blockNumber: 1000001
				transactionIndex: 0
				logIndex: 0
				removed: "false"
				block: "%s"
				transaction: "%s"
			}) {
				_docID
				address
				topics
			}
		}`, block1DocID, tx1DocID),
	}

	// Execute Log 1 creation
	jsonData, err = json.Marshal(log1Mutation)
	if err != nil {
		return fmt.Errorf("failed to marshal log1 mutation: %v", err)
	}

	resp, err = http.Post("http://localhost:9181/api/v0/graphql", "application/json", bytes.NewBuffer(jsonData))
	if err != nil {
		return fmt.Errorf("log1 creation failed: %v", err)
	}
	defer resp.Body.Close()

	if resp.StatusCode != 200 {
		body, _ := io.ReadAll(resp.Body)
		return fmt.Errorf("log1 creation failed with status %d: %s", resp.StatusCode, string(body))
	}

	body, err = io.ReadAll(resp.Body)
	if err != nil {
		return fmt.Errorf("failed to read log1 response: %v", err)
	}

	var log1Resp map[string]interface{}
	if err := json.Unmarshal(body, &log1Resp); err != nil {
		return fmt.Errorf("failed to parse log1 response: %v", err)
	}

	if errors, hasErrors := log1Resp["errors"]; hasErrors {
		return fmt.Errorf("GraphQL errors in log1 creation: %v", errors)
	}

	logger.Testf("Log 1 created successfully: %s", string(body))

	// Create Log 2 for Transaction 2
	log2Mutation := map[string]interface{}{
		"query": fmt.Sprintf(`mutation {
			create_Log(input: {
				address: "0x4000000000000000000000000000000000000002"
				topics: ["0x5000000000000000000000000000000000000000000000000000000000000003", "0x5000000000000000000000000000000000000000000000000000000000000004"]
				data: "0x6000000000000000000000000000000000000000000000000000000000000002"
				transactionHash: "0x2000002000000000000000000000000000000000000000000000000000000002"
				blockHash: "0x1000002000000000000000000000000000000000000000000000000000000002"
				blockNumber: 1000002
				transactionIndex: 0
				logIndex: 0
				removed: "false"
				block: "%s"
				transaction: "%s"
			}) {
				_docID
				address
				topics
			}
		}`, block2DocID, tx2DocID),
	}

	// Execute Log 2 creation
	jsonData, err = json.Marshal(log2Mutation)
	if err != nil {
		return fmt.Errorf("failed to marshal log2 mutation: %v", err)
	}

	resp, err = http.Post("http://localhost:9181/api/v0/graphql", "application/json", bytes.NewBuffer(jsonData))
	if err != nil {
		return fmt.Errorf("log2 creation failed: %v", err)
	}
	defer resp.Body.Close()

	if resp.StatusCode != 200 {
		body, _ := io.ReadAll(resp.Body)
		return fmt.Errorf("log2 creation failed with status %d: %s", resp.StatusCode, string(body))
	}

	body, err = io.ReadAll(resp.Body)
	if err != nil {
		return fmt.Errorf("failed to read log2 response: %v", err)
	}

	var log2Resp map[string]interface{}
	if err := json.Unmarshal(body, &log2Resp); err != nil {
		return fmt.Errorf("failed to parse log2 response: %v", err)
	}

	if errors, hasErrors := log2Resp["errors"]; hasErrors {
		return fmt.Errorf("GraphQL errors in log2 creation: %v", errors)
	}

	logger.Testf("Log 2 created successfully: %s", string(body))
	logger.Test("Mock data with relationships and logs inserted successfully!")

	return nil
}

func hasBlocks() bool {
	query := `{"query":"query { Block(limit: 1) { number } }"}`
	resp, err := http.Post("http://localhost:9181/api/v0/graphql", "application/json", bytes.NewBuffer([]byte(query)))
	if err != nil {
		return false
	}
	defer resp.Body.Close()

	if resp.StatusCode != 200 {
		return false
	}

	var result map[string]interface{}
	if err := json.NewDecoder(resp.Body).Decode(&result); err != nil {
		return false
	}

	data, ok := result["data"].(map[string]interface{})
	if !ok {
		return false
	}

	blocks, ok := data["Block"].([]interface{})
	return ok && len(blocks) > 0
}<|MERGE_RESOLUTION|>--- conflicted
+++ resolved
@@ -12,21 +12,12 @@
 	"testing"
 	"time"
 
-<<<<<<< HEAD
-	"github.com/shinzonetwork/indexer/config"
-=======
->>>>>>> c99add72
 	"github.com/shinzonetwork/indexer/pkg/indexer"
 	"github.com/shinzonetwork/indexer/pkg/logger"
 )
 
 const graphqlURL = "http://localhost:9181/api/v0/graphql"
 
-<<<<<<< HEAD
-var chainIndexer *indexer.ChainIndexer
-
-=======
->>>>>>> c99add72
 func TestMain(m *testing.M) {
 	// Initialize logger for integration tests first
 	logger.Init(true)
@@ -46,24 +37,9 @@
 
 	// Start indexer but it will fail on Ethereum connection (which is fine for testing)
 	logger.Test("Starting embedded DefraDB for testing...")
-<<<<<<< HEAD
-	chainIndexer = indexer.CreateIndexer(&config.Config{
-		DefraDB: config.DefraDBConfig{
-			Url: "http://localhost:9181",
-		},
-		Geth: config.GethConfig{
-			NodeURL: "http://34.68.131.15:8545",
-		},
-	})
-	
-	go func() {
-		// Start indexer - DefraDB will start successfully, Ethereum connection will fail (expected)
-		err := chainIndexer.StartIndexing(false)
-=======
 	go func() {
 		// Start indexer - DefraDB will start successfully, Ethereum connection will fail (expected)
 		err := indexer.StartIndexing("./.defra/data", "http://localhost:9181")
->>>>>>> c99add72
 		if err != nil {
 			// Expected to fail on Ethereum connection, but DefraDB should be running
 			logger.Testf("Indexer failed as expected (no Ethereum connection): %v", err)
@@ -103,13 +79,7 @@
 
 	// Teardown
 	logger.Test("TestMain - Teardown")
-<<<<<<< HEAD
-	if chainIndexer != nil {
-		chainIndexer.StopIndexing()
-	}
-=======
 	indexer.StopIndexing()
->>>>>>> c99add72
 
 	os.Exit(exitCode)
 }
