--- conflicted
+++ resolved
@@ -11,7 +11,6 @@
 )
 
 require (
-<<<<<<< HEAD
 	github.com/inconshreveable/mousetrap v1.1.0 // indirect
 	github.com/spf13/pflag v1.0.6 // indirect
 )
@@ -22,12 +21,6 @@
 	github.com/lens-vm/lens/host-go v0.0.0-20240605170614-979fa9eb14d5
 	github.com/sourcenetwork/immutable v0.3.0 // indirect
 	github.com/spf13/cobra v1.9.1
-=======
-	github.com/kr/pretty v0.3.1 // indirect
-	github.com/rogpeppe/go-internal v1.12.0 // indirect
-	github.com/stretchr/testify v1.10.0 // indirect
-	go.uber.org/goleak v1.3.0 // indirect
->>>>>>> 05094e46
 	go.uber.org/multierr v1.11.0 // indirect
 	gopkg.in/check.v1 v1.0.0-20201130134442-10cb98267c6c // indirect
 )