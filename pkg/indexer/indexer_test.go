package indexer

import (
	"context"
	"os"
	"strconv"
	"testing"
	"time"

	appdefra "github.com/shinzonetwork/app-sdk/pkg/defra"
	"github.com/shinzonetwork/indexer/config"
	"github.com/shinzonetwork/indexer/pkg/logger"
	"github.com/shinzonetwork/indexer/pkg/types"
<<<<<<< HEAD
	"github.com/stretchr/testify/require"
=======
	"github.com/stretchr/testify/assert"
>>>>>>> ba7eacef
)

// TestIndexing_StartDefraFirst is now replaced by mock-based integration tests
// See ./integration/ directory for comprehensive integration tests with mock data
func TestIndexing_StartDefraFirst(t *testing.T) {
	t.Skip("This test has been replaced by mock-based integration tests in ./integration/ - run 'make test' for full test suite")
}

func TestIndexing(t *testing.T) {
	t.Skip("This test has been replaced by mock-based integration tests in ./integration/ - run 'make test' for full test suite")
}

<<<<<<< HEAD
	ctx := context.Background()
	
	// Use app-sdk to start defra instance for testing
	appConfig := appdefra.DefaultConfig
	schemaApplier := &appdefra.SchemaApplierFromFile{DefaultPath: "schema/schema.graphql"}
	indexerDefra, err := appdefra.StartDefraInstanceWithTestConfig(t, appConfig, schemaApplier, "Block", "Transaction", "AccessListEntry", "Log")
	require.NoError(t, err)
	defer indexerDefra.Close(ctx)

	port := defra.GetPort(indexerDefra)
	require.NotEqual(t, -1, port, "Unable to retrieve indexer's defra port")

	// Get the actual API URL from the defra node
	defraUrl := indexerDefra.APIURL
	
	_, err = queryBlockNumberFromUrl(ctx, defraUrl)
	require.Error(t, err)

	// Create test config by copying DefaultConfig and updating the URL
	// Use the actual defra URL (can be LAN IP or localhost)
	testCfg := &config.Config{}
	*testCfg = *DefaultConfig // Copy the config
	testCfg.ShinzoAppConfig.DefraDB.Url = defraUrl

	i := CreateIndexer(testCfg)
	go func() {
		err := i.StartIndexing(true)
		if err != nil {
			panic(fmt.Sprintf("Encountered unexpected error starting defra dependency: %v", err))
		}
	}()
=======
// TestCreateIndexer tests the indexer creation
func TestCreateIndexer(t *testing.T) {
	cfg := &config.Config{
		DefraDB: config.DefraDBConfig{
			Url: "http://localhost:9181",
		},
		Indexer: config.IndexerConfig{
			StartHeight: 100,
		},
	}
>>>>>>> ba7eacef

	indexer, err := CreateIndexer(cfg)

<<<<<<< HEAD
	blockNumber, err := queryBlockNumberFromUrl(ctx, defraUrl)
	require.NoError(t, err)
	require.Greater(t, blockNumber, 100)
}

func queryBlockNumberFromUrl(ctx context.Context, defraUrl string) (int, error) {
	handler, err := defra.NewBlockHandler(defraUrl)
	if err != nil {
		return 0, fmt.Errorf("Error building block handler: %v", err)
=======
	assert.NoError(t, err)
	assert.NotNil(t, indexer)
	assert.Equal(t, cfg, indexer.cfg)
	assert.False(t, indexer.shouldIndex)
	assert.False(t, indexer.isStarted)
	assert.False(t, indexer.hasIndexedAtLeastOneBlock)
	assert.Nil(t, indexer.defraNode)
}

// TestCreateIndexerWithNilConfig tests indexer creation with nil config
func TestCreateIndexerWithNilConfig(t *testing.T) {
	indexer, err := CreateIndexer(nil)

	assert.Error(t, err)
	assert.Nil(t, indexer)
	assert.Contains(t, err.Error(), "config is nil")
	assert.Contains(t, err.Error(), "CONFIGURATION_ERROR")
}

// TestIndexerStateManagement tests the state management methods
func TestIndexerStateManagement(t *testing.T) {
	cfg := &config.Config{
		DefraDB: config.DefraDBConfig{Url: "http://localhost:9181"},
	}
	indexer, err := CreateIndexer(cfg)
	assert.NoError(t, err)

	// Test initial state
	assert.False(t, indexer.IsStarted())
	assert.False(t, indexer.HasIndexedAtLeastOneBlock())

	// Test state changes
	indexer.shouldIndex = true
	indexer.isStarted = true
	indexer.hasIndexedAtLeastOneBlock = true

	assert.True(t, indexer.IsStarted())
	assert.True(t, indexer.HasIndexedAtLeastOneBlock())
}

// TestGetDefraDBPortWithEmbeddedNode tests port retrieval with embedded node
func TestGetDefraDBPortWithEmbeddedNode(t *testing.T) {
	cfg := &config.Config{
		DefraDB: config.DefraDBConfig{Url: "http://localhost:9181"},
>>>>>>> ba7eacef
	}
	indexer, err := CreateIndexer(cfg)
	assert.NoError(t, err)

	// Initially no embedded node
	assert.Equal(t, -1, indexer.GetDefraDBPort())

	// Note: We can't easily test with an actual embedded node in unit tests
	// as it requires starting DefraDB, which is covered in integration tests
}

// TestStopIndexing tests the stop indexing functionality
func TestStopIndexing(t *testing.T) {
	cfg := &config.Config{
		DefraDB: config.DefraDBConfig{Url: "http://localhost:9181"},
	}
	indexer, err := CreateIndexer(cfg)
	assert.NoError(t, err)

	// Set some state
	indexer.shouldIndex = true
	indexer.isStarted = true
	indexer.hasIndexedAtLeastOneBlock = true

	// Stop indexing
	indexer.StopIndexing()

	// Verify state is reset
	assert.False(t, indexer.shouldIndex)
	assert.False(t, indexer.isStarted)
	// hasIndexedAtLeastOneBlock should remain true (historical fact)
	assert.True(t, indexer.hasIndexedAtLeastOneBlock)
}

// TestGetEnvOrDefault tests the environment variable helper function
func TestGetEnvOrDefault(t *testing.T) {
	// Test with non-existent env var
	result := getEnvOrDefault("NON_EXISTENT_VAR", "default_value")
	assert.Equal(t, "default_value", result)

	// Test with existing env var
	os.Setenv("TEST_VAR", "test_value")
	defer os.Unsetenv("TEST_VAR")

	result = getEnvOrDefault("TEST_VAR", "default_value")
	assert.Equal(t, "test_value", result)
}

// TestDefaultConfig tests the default configuration
func TestDefaultConfig(t *testing.T) {
	assert.NotNil(t, DefaultConfig)
	assert.NotEmpty(t, DefaultConfig.DefraDB.Url)
	assert.NotEmpty(t, DefaultConfig.DefraDB.Store.Path)
	assert.Greater(t, DefaultConfig.Indexer.StartHeight, 0)
}

// TestConstants tests the defined constants
func TestConstants(t *testing.T) {
	assert.Equal(t, 10, DefaultBlocksToIndexAtOnce)
	assert.Equal(t, 3, DefaultRetryAttempts)
	assert.Equal(t, 15*time.Second, DefaultSchemaWaitTimeout)
	assert.Equal(t, 30*time.Second, DefaultDefraReadyTimeout)
	assert.Equal(t, 3, DefaultBlockOffset)
	assert.Equal(t, "/ip4/127.0.0.1/tcp/9171", defaultListenAddress)
}

// TestConvertGethBlockToDefraBlock tests block conversion
func TestConvertGethBlockToDefraBlock(t *testing.T) {
	logger.InitConsoleOnly(true)

	// Create a mock geth block
	gethBlock := &types.Block{
		Number:           "12345",
		Hash:             "0x1234567890abcdef",
		ParentHash:       "0xabcdef1234567890",
		Timestamp:        "1640995200",
		Miner:            "0x1111111111111111111111111111111111111111",
		GasLimit:         "8000000",
		GasUsed:          "21000",
		Difficulty:       "1000000",
		TotalDifficulty:  "5000000",
		Nonce:            "0x1234567890abcdef",
		Sha3Uncles:       "0x1dcc4de8dec75d7aab85b567b6ccd41ad312451b948a7413f0a142fd40d49347",
		LogsBloom:        "0x00000000000000000000000000000000000000000000000000000000000000000000000000000000000000000000000000000000000000000000000000000000000000000000000000000000000000000000000000000000000000000000000000000000000000000000000000000000000000000000000000000000000000000000000000000000000000000000000000000000000000000000000000000000000000000000000000000000000000000000000000000000000000000000000000000000000000000000000000000000000000000000000000000000000000000000000000000000000000000000000000000000000000000000000000000000",
		TransactionsRoot: "0x56e81f171bcc55a6ff8345e692c0f86e5b48e01b996cadc001622fb5e363b421",
		StateRoot:        "0xd7f8974fb5ac78d9ac099b9ad5018bedc2ce0a72dad1827a1709da30580f0544",
		ReceiptsRoot:     "0x56e81f171bcc55a6ff8345e692c0f86e5b48e01b996cadc001622fb5e363b421",
		Size:             "1000",
		ExtraData:        "0x",
		Transactions: []types.Transaction{
			{
				Hash:             "0xabc123",
				BlockNumber:      "12345",
				From:             "0x1234567890123456789012345678901234567890",
				To:               "0x0987654321098765432109876543210987654321",
				Value:            "1000000000000000000",
				Gas:              "21000",
				GasPrice:         "20000000000",
				Nonce:            "1",
				TransactionIndex: 0,
				Type:             "0",
				ChainId:          "1",
				V:                "27",
				R:                "12345",
				S:                "67890",
			},
		},
	}

	// Test buildBlock function
	transactions := gethBlock.Transactions
	defraBlock := buildBlock(gethBlock, transactions)

	assert.NotNil(t, defraBlock)
	assert.Equal(t, gethBlock.Number, defraBlock.Number)
	assert.Equal(t, gethBlock.Hash, defraBlock.Hash)
	assert.Equal(t, gethBlock.ParentHash, defraBlock.ParentHash)
	assert.Equal(t, gethBlock.Timestamp, defraBlock.Timestamp)
	assert.Equal(t, gethBlock.Miner, defraBlock.Miner)
	assert.Equal(t, gethBlock.GasLimit, defraBlock.GasLimit)
	assert.Equal(t, gethBlock.GasUsed, defraBlock.GasUsed)
	assert.Len(t, defraBlock.Transactions, 1)
}

// TestConvertGethBlockToDefraBlockWithEmptyTransactions tests block conversion with no transactions
func TestConvertGethBlockToDefraBlockWithEmptyTransactions(t *testing.T) {
	logger.InitConsoleOnly(true)

	gethBlock := &types.Block{
		Number:       "12345",
		Hash:         "0x1234567890abcdef",
		ParentHash:   "0xabcdef1234567890",
		Timestamp:    "1640995200",
		Miner:        "0x1111111111111111111111111111111111111111",
		GasLimit:     "8000000",
		GasUsed:      "0",
		Transactions: []types.Transaction{}, // Empty transactions
	}

	defraBlock := buildBlock(gethBlock, gethBlock.Transactions)

	assert.NotNil(t, defraBlock)
	assert.Equal(t, gethBlock.Number, defraBlock.Number)
	assert.Len(t, defraBlock.Transactions, 0)
}

// TestFindSchemaFile tests schema file discovery
func TestFindSchemaFile(t *testing.T) {
	// This test depends on the actual file system structure
	// In a real project, you might want to create temporary files for testing

	schemaPath, err := findSchemaFile()

	// The function should either find a schema file or return an error
	if err != nil {
		assert.Contains(t, err.Error(), "Failed to find schema file")
	} else {
		assert.NotEmpty(t, schemaPath)
		assert.Contains(t, schemaPath, "schema.graphql")
	}
}

// TestCreateIndexerWithNilConfigError tests that CreateIndexer fails immediately with nil config
func TestCreateIndexerWithNilConfigError(t *testing.T) {
	// This should fail immediately when creating the indexer
	indexer, err := CreateIndexer(nil)

	assert.Error(t, err)
	assert.Nil(t, indexer)
	assert.Contains(t, err.Error(), "config is nil")
	assert.Contains(t, err.Error(), "CONFIGURATION_ERROR")
}

// TestIndexerConfigHandling tests configuration handling
func TestIndexerConfigHandling(t *testing.T) {
	// Test with custom config
	customCfg := &config.Config{
		DefraDB: config.DefraDBConfig{
			Url: "http://localhost:8888",
			Store: config.DefraDBStoreConfig{
				Path: "/tmp/test_defra",
			},
		},
		Geth: config.GethConfig{
			NodeURL: "http://localhost:8545",
		},
		Indexer: config.IndexerConfig{
			StartHeight: 500,
		},
		Logger: config.LoggerConfig{
			Development: true,
		},
	}

	indexer, err := CreateIndexer(customCfg)

	assert.NoError(t, err)
	assert.Equal(t, customCfg, indexer.cfg)
	assert.Equal(t, "http://localhost:8888", indexer.cfg.DefraDB.Url)
	assert.Equal(t, 500, indexer.cfg.Indexer.StartHeight)
}

// TestRequiredPeersInitialization tests required peers initialization
func TestRequiredPeersInitialization(t *testing.T) {
	assert.NotNil(t, requiredPeers)
	assert.IsType(t, []string{}, requiredPeers)
	// Currently empty by design, but should be a valid slice
}

// MockBlockHandler for testing block processing logic
type MockBlockHandler struct {
	blocks       map[int64]*types.Block
	transactions map[string]*types.Transaction
	createError  error
}

func NewMockBlockHandler() *MockBlockHandler {
	return &MockBlockHandler{
		blocks:       make(map[int64]*types.Block),
		transactions: make(map[string]*types.Transaction),
	}
}

func (m *MockBlockHandler) CreateBlock(ctx context.Context, block *types.Block) (string, error) {
	if m.createError != nil {
		return "", m.createError
	}
	// Convert string block number to int64 for map key
	blockNum, _ := strconv.ParseInt(block.Number, 10, 64)
	m.blocks[blockNum] = block
	return "mock-block-id", nil
}

func (m *MockBlockHandler) CreateTransaction(ctx context.Context, tx *types.Transaction, blockID string) (string, error) {
	if m.createError != nil {
		return "", m.createError
	}
	m.transactions[tx.Hash] = tx
	return "mock-tx-id", nil
}

func (m *MockBlockHandler) GetHighestBlockNumber(ctx context.Context) (int64, error) {
	if m.createError != nil {
		return 0, m.createError
	}

	var highest int64 = 0
	for blockNum := range m.blocks {
		if blockNum > highest {
			highest = blockNum
		}
	}
	return highest, nil
}

// TestBlockProcessingLogic tests the block processing logic with mocked dependencies
func TestBlockProcessingLogic(t *testing.T) {
	logger.InitConsoleOnly(true)

<<<<<<< HEAD
	ctx := context.Background()
	
	// Use app-sdk to start defra instance for testing
	appConfig := appdefra.DefaultConfig
	schemaApplier := &appdefra.SchemaApplierFromFile{DefaultPath: "schema/schema.graphql"}
	indexerDefra, err := appdefra.StartDefraInstanceWithTestConfig(t, appConfig, schemaApplier, "Block", "Transaction", "AccessListEntry", "Log")
	require.NoError(t, err)
	defer indexerDefra.Close(ctx)

	port := defra.GetPort(indexerDefra)
	require.NotEqual(t, -1, port, "Unable to retrieve indexer's defra port")

	// Get the actual API URL from the defra node
	defraUrl := indexerDefra.APIURL

	// Create test config with dynamic port and GCP endpoint
	// Use the actual defra URL (can be LAN IP or localhost)
	testCfg := &config.Config{}
	*testCfg = *DefaultConfig // Copy the config
	testCfg.ShinzoAppConfig.DefraDB.Url = defraUrl

	i := CreateIndexer(testCfg)
	go func() {
		err := i.StartIndexing(true) // Use embedded=true to prevent conflicts
		if err != nil {
			panic(fmt.Sprintf("Encountered unexpected error starting defra dependency: %v", err))
		}
	}()
=======
	// Create test block
	testBlock := &types.Block{
		Number:     "100",
		Hash:       "0xtest123",
		ParentHash: "0xparent123",
		Timestamp:  "1640995200",
		Miner:      "0x1111111111111111111111111111111111111111",
		GasLimit:   "8000000",
		GasUsed:    "21000",
		Transactions: []types.Transaction{
			{
				Hash:             "0xtx123",
				BlockNumber:      "100",
				From:             "0xfrom123",
				To:               "0xto123",
				Value:            "1000000",
				Gas:              "21000",
				GasPrice:         "20000000000",
				Nonce:            "1",
				TransactionIndex: 0,
			},
		},
	}
>>>>>>> ba7eacef

	// Test conversion
	defraBlock := buildBlock(testBlock, testBlock.Transactions)

	assert.NotNil(t, defraBlock)
	assert.Equal(t, testBlock.Number, defraBlock.Number)
	assert.Equal(t, testBlock.Hash, defraBlock.Hash)
	assert.Len(t, defraBlock.Transactions, 1)

	// Verify transaction conversion
	assert.Equal(t, testBlock.Transactions[0].Hash, defraBlock.Transactions[0].Hash)
	assert.Equal(t, testBlock.Transactions[0].From, defraBlock.Transactions[0].From)
	assert.Equal(t, testBlock.Transactions[0].To, defraBlock.Transactions[0].To)
}

// TestIndexerLifecycle tests the complete indexer lifecycle
func TestIndexerLifecycle(t *testing.T) {
	cfg := &config.Config{
		DefraDB: config.DefraDBConfig{
			Url: "http://localhost:9181",
			Store: config.DefraDBStoreConfig{
				Path: "/tmp/test_indexer",
			},
		},
		Indexer: config.IndexerConfig{
			StartHeight: 1,
		},
		Logger: config.LoggerConfig{
			Development: true,
		},
	}

<<<<<<< HEAD
	blockNumber, err := queryBlockNumberFromUrl(ctx, defraUrl)
	require.NoError(t, err)
	require.Greater(t, blockNumber, 100)
=======
	indexer, err := CreateIndexer(cfg)

	assert.NoError(t, err)
	// Test initial state
	assert.False(t, indexer.IsStarted())
	assert.False(t, indexer.HasIndexedAtLeastOneBlock())
	assert.Equal(t, -1, indexer.GetDefraDBPort())

	// Test state after stopping (should remain stopped)
	indexer.StopIndexing()
	assert.False(t, indexer.IsStarted())
	assert.False(t, indexer.HasIndexedAtLeastOneBlock())
>>>>>>> ba7eacef
}<|MERGE_RESOLUTION|>--- conflicted
+++ resolved
@@ -2,35 +2,34 @@
 
 import (
 	"context"
+	"encoding/json"
+	"fmt"
 	"os"
-	"strconv"
 	"testing"
 	"time"
 
 	appdefra "github.com/shinzonetwork/app-sdk/pkg/defra"
 	"github.com/shinzonetwork/indexer/config"
+	"github.com/shinzonetwork/indexer/pkg/defra"
 	"github.com/shinzonetwork/indexer/pkg/logger"
 	"github.com/shinzonetwork/indexer/pkg/types"
-<<<<<<< HEAD
+	"github.com/stretchr/testify/assert"
 	"github.com/stretchr/testify/require"
-=======
-	"github.com/stretchr/testify/assert"
->>>>>>> ba7eacef
 )
 
 // TestIndexing_StartDefraFirst is now replaced by mock-based integration tests
 // See ./integration/ directory for comprehensive integration tests with mock data
 func TestIndexing_StartDefraFirst(t *testing.T) {
-	t.Skip("This test has been replaced by mock-based integration tests in ./integration/ - run 'make test' for full test suite")
-}
-
-func TestIndexing(t *testing.T) {
-	t.Skip("This test has been replaced by mock-based integration tests in ./integration/ - run 'make test' for full test suite")
-}
-
-<<<<<<< HEAD
+	// Skip this test if we don't have a real Geth connection available
+	// This test requires actual blockchain connectivity
+	if os.Getenv("SKIP_INTEGRATION_TESTS") != "" {
+		t.Skip("Skipping integration test - SKIP_INTEGRATION_TESTS is set")
+	}
+
+	logger.InitConsoleOnly(true)
+
 	ctx := context.Background()
-	
+
 	// Use app-sdk to start defra instance for testing
 	appConfig := appdefra.DefaultConfig
 	schemaApplier := &appdefra.SchemaApplierFromFile{DefaultPath: "schema/schema.graphql"}
@@ -43,7 +42,7 @@
 
 	// Get the actual API URL from the defra node
 	defraUrl := indexerDefra.APIURL
-	
+
 	_, err = queryBlockNumberFromUrl(ctx, defraUrl)
 	require.Error(t, err)
 
@@ -60,22 +59,11 @@
 			panic(fmt.Sprintf("Encountered unexpected error starting defra dependency: %v", err))
 		}
 	}()
-=======
-// TestCreateIndexer tests the indexer creation
-func TestCreateIndexer(t *testing.T) {
-	cfg := &config.Config{
-		DefraDB: config.DefraDBConfig{
-			Url: "http://localhost:9181",
-		},
-		Indexer: config.IndexerConfig{
-			StartHeight: 100,
-		},
-	}
->>>>>>> ba7eacef
-
-	indexer, err := CreateIndexer(cfg)
-
-<<<<<<< HEAD
+
+	for !i.IsStarted() || !i.HasIndexedAtLeastOneBlock() {
+		time.Sleep(100 * time.Millisecond)
+	}
+
 	blockNumber, err := queryBlockNumberFromUrl(ctx, defraUrl)
 	require.NoError(t, err)
 	require.Greater(t, blockNumber, 100)
@@ -85,8 +73,63 @@
 	handler, err := defra.NewBlockHandler(defraUrl)
 	if err != nil {
 		return 0, fmt.Errorf("Error building block handler: %v", err)
-=======
-	assert.NoError(t, err)
+	}
+	query := `query GetHighestBlockNumber {
+  Block(order: {number: DESC}, limit: 1) {
+    number
+  }
+}`
+	request := types.Request{Query: query, Type: "POST"}
+	result, err := handler.SendToGraphql(ctx, request)
+	if err != nil {
+		return 0, fmt.Errorf("Error sending graphql query %s : %v", query, err)
+	}
+
+	var rawResponse map[string]interface{}
+	if err := json.Unmarshal([]byte(result), &rawResponse); err != nil {
+		return 0, fmt.Errorf("Error unmarshalling reponse: %v", err)
+	}
+	data, ok := rawResponse["data"].(map[string]interface{})
+	if !ok {
+		return 0, fmt.Errorf("Data field not found in response: %s", result)
+	}
+	blockBlob, ok := data["Block"].([]interface{})
+	if !ok {
+		return 0, fmt.Errorf("Block field not found in response: %s", result)
+	}
+	if len(blockBlob) == 0 {
+		return 0, fmt.Errorf("No blocks found in response: %s", result)
+	}
+	blockDataBlob, ok := blockBlob[0].(map[string]interface{})
+	if !ok {
+		return 0, fmt.Errorf("Block field not found in response: %s", result)
+	}
+	blockNumberObject, ok := blockDataBlob["number"]
+	if !ok {
+		return 0, fmt.Errorf("Block number field not found in response: %s", result)
+	}
+	blockNumber, ok := blockNumberObject.(float64)
+	if !ok {
+		return 0, fmt.Errorf("Block number field not a number in response: %s", string(result))
+	}
+	return int(blockNumber), nil
+}
+
+func TestIndexing(t *testing.T) {
+	t.Skip("This test has been replaced by mock-based integration tests in ./integration/ - run 'make test' for full test suite")
+}
+
+// TestCreateIndexer tests the indexer creation
+func TestCreateIndexer(t *testing.T) {
+	cfg := &config.Config{
+		ShinzoAppConfig: appdefra.DefaultConfig,
+		Indexer: config.IndexerConfig{
+			StartHeight: 100,
+		},
+	}
+
+	indexer := CreateIndexer(cfg)
+
 	assert.NotNil(t, indexer)
 	assert.Equal(t, cfg, indexer.cfg)
 	assert.False(t, indexer.shouldIndex)
@@ -95,23 +138,12 @@
 	assert.Nil(t, indexer.defraNode)
 }
 
-// TestCreateIndexerWithNilConfig tests indexer creation with nil config
-func TestCreateIndexerWithNilConfig(t *testing.T) {
-	indexer, err := CreateIndexer(nil)
-
-	assert.Error(t, err)
-	assert.Nil(t, indexer)
-	assert.Contains(t, err.Error(), "config is nil")
-	assert.Contains(t, err.Error(), "CONFIGURATION_ERROR")
-}
-
 // TestIndexerStateManagement tests the state management methods
 func TestIndexerStateManagement(t *testing.T) {
 	cfg := &config.Config{
-		DefraDB: config.DefraDBConfig{Url: "http://localhost:9181"},
-	}
-	indexer, err := CreateIndexer(cfg)
-	assert.NoError(t, err)
+		ShinzoAppConfig: appdefra.DefaultConfig,
+	}
+	indexer := CreateIndexer(cfg)
 
 	// Test initial state
 	assert.False(t, indexer.IsStarted())
@@ -126,29 +158,12 @@
 	assert.True(t, indexer.HasIndexedAtLeastOneBlock())
 }
 
-// TestGetDefraDBPortWithEmbeddedNode tests port retrieval with embedded node
-func TestGetDefraDBPortWithEmbeddedNode(t *testing.T) {
-	cfg := &config.Config{
-		DefraDB: config.DefraDBConfig{Url: "http://localhost:9181"},
->>>>>>> ba7eacef
-	}
-	indexer, err := CreateIndexer(cfg)
-	assert.NoError(t, err)
-
-	// Initially no embedded node
-	assert.Equal(t, -1, indexer.GetDefraDBPort())
-
-	// Note: We can't easily test with an actual embedded node in unit tests
-	// as it requires starting DefraDB, which is covered in integration tests
-}
-
 // TestStopIndexing tests the stop indexing functionality
 func TestStopIndexing(t *testing.T) {
 	cfg := &config.Config{
-		DefraDB: config.DefraDBConfig{Url: "http://localhost:9181"},
-	}
-	indexer, err := CreateIndexer(cfg)
-	assert.NoError(t, err)
+		ShinzoAppConfig: appdefra.DefaultConfig,
+	}
+	indexer := CreateIndexer(cfg)
 
 	// Set some state
 	indexer.shouldIndex = true
@@ -177,14 +192,6 @@
 
 	result = getEnvOrDefault("TEST_VAR", "default_value")
 	assert.Equal(t, "test_value", result)
-}
-
-// TestDefaultConfig tests the default configuration
-func TestDefaultConfig(t *testing.T) {
-	assert.NotNil(t, DefaultConfig)
-	assert.NotEmpty(t, DefaultConfig.DefraDB.Url)
-	assert.NotEmpty(t, DefaultConfig.DefraDB.Store.Path)
-	assert.Greater(t, DefaultConfig.Indexer.StartHeight, 0)
 }
 
 // TestConstants tests the defined constants
@@ -201,198 +208,8 @@
 func TestConvertGethBlockToDefraBlock(t *testing.T) {
 	logger.InitConsoleOnly(true)
 
-	// Create a mock geth block
-	gethBlock := &types.Block{
-		Number:           "12345",
-		Hash:             "0x1234567890abcdef",
-		ParentHash:       "0xabcdef1234567890",
-		Timestamp:        "1640995200",
-		Miner:            "0x1111111111111111111111111111111111111111",
-		GasLimit:         "8000000",
-		GasUsed:          "21000",
-		Difficulty:       "1000000",
-		TotalDifficulty:  "5000000",
-		Nonce:            "0x1234567890abcdef",
-		Sha3Uncles:       "0x1dcc4de8dec75d7aab85b567b6ccd41ad312451b948a7413f0a142fd40d49347",
-		LogsBloom:        "0x00000000000000000000000000000000000000000000000000000000000000000000000000000000000000000000000000000000000000000000000000000000000000000000000000000000000000000000000000000000000000000000000000000000000000000000000000000000000000000000000000000000000000000000000000000000000000000000000000000000000000000000000000000000000000000000000000000000000000000000000000000000000000000000000000000000000000000000000000000000000000000000000000000000000000000000000000000000000000000000000000000000000000000000000000000000",
-		TransactionsRoot: "0x56e81f171bcc55a6ff8345e692c0f86e5b48e01b996cadc001622fb5e363b421",
-		StateRoot:        "0xd7f8974fb5ac78d9ac099b9ad5018bedc2ce0a72dad1827a1709da30580f0544",
-		ReceiptsRoot:     "0x56e81f171bcc55a6ff8345e692c0f86e5b48e01b996cadc001622fb5e363b421",
-		Size:             "1000",
-		ExtraData:        "0x",
-		Transactions: []types.Transaction{
-			{
-				Hash:             "0xabc123",
-				BlockNumber:      "12345",
-				From:             "0x1234567890123456789012345678901234567890",
-				To:               "0x0987654321098765432109876543210987654321",
-				Value:            "1000000000000000000",
-				Gas:              "21000",
-				GasPrice:         "20000000000",
-				Nonce:            "1",
-				TransactionIndex: 0,
-				Type:             "0",
-				ChainId:          "1",
-				V:                "27",
-				R:                "12345",
-				S:                "67890",
-			},
-		},
-	}
-
-	// Test buildBlock function
-	transactions := gethBlock.Transactions
-	defraBlock := buildBlock(gethBlock, transactions)
-
-	assert.NotNil(t, defraBlock)
-	assert.Equal(t, gethBlock.Number, defraBlock.Number)
-	assert.Equal(t, gethBlock.Hash, defraBlock.Hash)
-	assert.Equal(t, gethBlock.ParentHash, defraBlock.ParentHash)
-	assert.Equal(t, gethBlock.Timestamp, defraBlock.Timestamp)
-	assert.Equal(t, gethBlock.Miner, defraBlock.Miner)
-	assert.Equal(t, gethBlock.GasLimit, defraBlock.GasLimit)
-	assert.Equal(t, gethBlock.GasUsed, defraBlock.GasUsed)
-	assert.Len(t, defraBlock.Transactions, 1)
-}
-
-// TestConvertGethBlockToDefraBlockWithEmptyTransactions tests block conversion with no transactions
-func TestConvertGethBlockToDefraBlockWithEmptyTransactions(t *testing.T) {
-	logger.InitConsoleOnly(true)
-
-	gethBlock := &types.Block{
-		Number:       "12345",
-		Hash:         "0x1234567890abcdef",
-		ParentHash:   "0xabcdef1234567890",
-		Timestamp:    "1640995200",
-		Miner:        "0x1111111111111111111111111111111111111111",
-		GasLimit:     "8000000",
-		GasUsed:      "0",
-		Transactions: []types.Transaction{}, // Empty transactions
-	}
-
-	defraBlock := buildBlock(gethBlock, gethBlock.Transactions)
-
-	assert.NotNil(t, defraBlock)
-	assert.Equal(t, gethBlock.Number, defraBlock.Number)
-	assert.Len(t, defraBlock.Transactions, 0)
-}
-
-// TestFindSchemaFile tests schema file discovery
-func TestFindSchemaFile(t *testing.T) {
-	// This test depends on the actual file system structure
-	// In a real project, you might want to create temporary files for testing
-
-	schemaPath, err := findSchemaFile()
-
-	// The function should either find a schema file or return an error
-	if err != nil {
-		assert.Contains(t, err.Error(), "Failed to find schema file")
-	} else {
-		assert.NotEmpty(t, schemaPath)
-		assert.Contains(t, schemaPath, "schema.graphql")
-	}
-}
-
-// TestCreateIndexerWithNilConfigError tests that CreateIndexer fails immediately with nil config
-func TestCreateIndexerWithNilConfigError(t *testing.T) {
-	// This should fail immediately when creating the indexer
-	indexer, err := CreateIndexer(nil)
-
-	assert.Error(t, err)
-	assert.Nil(t, indexer)
-	assert.Contains(t, err.Error(), "config is nil")
-	assert.Contains(t, err.Error(), "CONFIGURATION_ERROR")
-}
-
-// TestIndexerConfigHandling tests configuration handling
-func TestIndexerConfigHandling(t *testing.T) {
-	// Test with custom config
-	customCfg := &config.Config{
-		DefraDB: config.DefraDBConfig{
-			Url: "http://localhost:8888",
-			Store: config.DefraDBStoreConfig{
-				Path: "/tmp/test_defra",
-			},
-		},
-		Geth: config.GethConfig{
-			NodeURL: "http://localhost:8545",
-		},
-		Indexer: config.IndexerConfig{
-			StartHeight: 500,
-		},
-		Logger: config.LoggerConfig{
-			Development: true,
-		},
-	}
-
-	indexer, err := CreateIndexer(customCfg)
-
-	assert.NoError(t, err)
-	assert.Equal(t, customCfg, indexer.cfg)
-	assert.Equal(t, "http://localhost:8888", indexer.cfg.DefraDB.Url)
-	assert.Equal(t, 500, indexer.cfg.Indexer.StartHeight)
-}
-
-// TestRequiredPeersInitialization tests required peers initialization
-func TestRequiredPeersInitialization(t *testing.T) {
-	assert.NotNil(t, requiredPeers)
-	assert.IsType(t, []string{}, requiredPeers)
-	// Currently empty by design, but should be a valid slice
-}
-
-// MockBlockHandler for testing block processing logic
-type MockBlockHandler struct {
-	blocks       map[int64]*types.Block
-	transactions map[string]*types.Transaction
-	createError  error
-}
-
-func NewMockBlockHandler() *MockBlockHandler {
-	return &MockBlockHandler{
-		blocks:       make(map[int64]*types.Block),
-		transactions: make(map[string]*types.Transaction),
-	}
-}
-
-func (m *MockBlockHandler) CreateBlock(ctx context.Context, block *types.Block) (string, error) {
-	if m.createError != nil {
-		return "", m.createError
-	}
-	// Convert string block number to int64 for map key
-	blockNum, _ := strconv.ParseInt(block.Number, 10, 64)
-	m.blocks[blockNum] = block
-	return "mock-block-id", nil
-}
-
-func (m *MockBlockHandler) CreateTransaction(ctx context.Context, tx *types.Transaction, blockID string) (string, error) {
-	if m.createError != nil {
-		return "", m.createError
-	}
-	m.transactions[tx.Hash] = tx
-	return "mock-tx-id", nil
-}
-
-func (m *MockBlockHandler) GetHighestBlockNumber(ctx context.Context) (int64, error) {
-	if m.createError != nil {
-		return 0, m.createError
-	}
-
-	var highest int64 = 0
-	for blockNum := range m.blocks {
-		if blockNum > highest {
-			highest = blockNum
-		}
-	}
-	return highest, nil
-}
-
-// TestBlockProcessingLogic tests the block processing logic with mocked dependencies
-func TestBlockProcessingLogic(t *testing.T) {
-	logger.InitConsoleOnly(true)
-
-<<<<<<< HEAD
 	ctx := context.Background()
-	
+
 	// Use app-sdk to start defra instance for testing
 	appConfig := appdefra.DefaultConfig
 	schemaApplier := &appdefra.SchemaApplierFromFile{DefaultPath: "schema/schema.graphql"}
@@ -419,79 +236,12 @@
 			panic(fmt.Sprintf("Encountered unexpected error starting defra dependency: %v", err))
 		}
 	}()
-=======
-	// Create test block
-	testBlock := &types.Block{
-		Number:     "100",
-		Hash:       "0xtest123",
-		ParentHash: "0xparent123",
-		Timestamp:  "1640995200",
-		Miner:      "0x1111111111111111111111111111111111111111",
-		GasLimit:   "8000000",
-		GasUsed:    "21000",
-		Transactions: []types.Transaction{
-			{
-				Hash:             "0xtx123",
-				BlockNumber:      "100",
-				From:             "0xfrom123",
-				To:               "0xto123",
-				Value:            "1000000",
-				Gas:              "21000",
-				GasPrice:         "20000000000",
-				Nonce:            "1",
-				TransactionIndex: 0,
-			},
-		},
-	}
->>>>>>> ba7eacef
-
-	// Test conversion
-	defraBlock := buildBlock(testBlock, testBlock.Transactions)
-
-	assert.NotNil(t, defraBlock)
-	assert.Equal(t, testBlock.Number, defraBlock.Number)
-	assert.Equal(t, testBlock.Hash, defraBlock.Hash)
-	assert.Len(t, defraBlock.Transactions, 1)
-
-	// Verify transaction conversion
-	assert.Equal(t, testBlock.Transactions[0].Hash, defraBlock.Transactions[0].Hash)
-	assert.Equal(t, testBlock.Transactions[0].From, defraBlock.Transactions[0].From)
-	assert.Equal(t, testBlock.Transactions[0].To, defraBlock.Transactions[0].To)
-}
-
-// TestIndexerLifecycle tests the complete indexer lifecycle
-func TestIndexerLifecycle(t *testing.T) {
-	cfg := &config.Config{
-		DefraDB: config.DefraDBConfig{
-			Url: "http://localhost:9181",
-			Store: config.DefraDBStoreConfig{
-				Path: "/tmp/test_indexer",
-			},
-		},
-		Indexer: config.IndexerConfig{
-			StartHeight: 1,
-		},
-		Logger: config.LoggerConfig{
-			Development: true,
-		},
-	}
-
-<<<<<<< HEAD
+
+	for !i.IsStarted() || !i.HasIndexedAtLeastOneBlock() {
+		time.Sleep(100 * time.Millisecond)
+	}
+
 	blockNumber, err := queryBlockNumberFromUrl(ctx, defraUrl)
 	require.NoError(t, err)
 	require.Greater(t, blockNumber, 100)
-=======
-	indexer, err := CreateIndexer(cfg)
-
-	assert.NoError(t, err)
-	// Test initial state
-	assert.False(t, indexer.IsStarted())
-	assert.False(t, indexer.HasIndexedAtLeastOneBlock())
-	assert.Equal(t, -1, indexer.GetDefraDBPort())
-
-	// Test state after stopping (should remain stopped)
-	indexer.StopIndexing()
-	assert.False(t, indexer.IsStarted())
-	assert.False(t, indexer.HasIndexedAtLeastOneBlock())
->>>>>>> ba7eacef
 }