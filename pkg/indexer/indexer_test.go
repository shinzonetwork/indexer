package indexer

import (
	"context"
<<<<<<< HEAD
=======
	"os"
>>>>>>> ba7eacef
	"strconv"
	"testing"
	"time"

	"github.com/shinzonetwork/indexer/config"
	"github.com/shinzonetwork/indexer/pkg/logger"
	"github.com/shinzonetwork/indexer/pkg/types"
	"github.com/stretchr/testify/assert"
)

// TestIndexing_StartDefraFirst is now replaced by mock-based integration tests
// See ./integration/ directory for comprehensive integration tests with mock data
func TestIndexing_StartDefraFirst(t *testing.T) {
	t.Skip("This test has been replaced by mock-based integration tests in ./integration/ - run 'make test' for full test suite")
}
<<<<<<< HEAD

func TestIndexing(t *testing.T) {
	t.Skip("This test has been replaced by mock-based integration tests in ./integration/ - run 'make test' for full test suite")
}

// TestCreateIndexer tests the indexer creation
func TestCreateIndexer(t *testing.T) {
	cfg := &config.Config{
		DefraDB: config.DefraDBConfig{
			Url: "http://localhost:9181",
		},
		Indexer: config.IndexerConfig{
			StartHeight: 100,
		},
	}

	indexer, err := CreateIndexer(cfg)

	assert.NoError(t, err)
	assert.NotNil(t, indexer)
	assert.Equal(t, cfg, indexer.cfg)
	assert.False(t, indexer.shouldIndex)
	assert.False(t, indexer.isStarted)
	assert.False(t, indexer.hasIndexedAtLeastOneBlock)
	assert.Nil(t, indexer.defraNode)
}

// TestCreateIndexerWithNilConfig tests indexer creation with nil config
func TestCreateIndexerWithNilConfig(t *testing.T) {
	indexer, err := CreateIndexer(nil)

	assert.Error(t, err)
	assert.Nil(t, indexer)
	assert.Contains(t, err.Error(), "config is nil")
	assert.Contains(t, err.Error(), "CONFIGURATION_ERROR")
}

// TestIndexerStateManagement tests the state management methods
func TestIndexerStateManagement(t *testing.T) {
	cfg := &config.Config{
		DefraDB: config.DefraDBConfig{Url: "http://localhost:9181"},
	}
	indexer, err := CreateIndexer(cfg)
	assert.NoError(t, err)

	// Test initial state
	assert.False(t, indexer.IsStarted())
	assert.False(t, indexer.HasIndexedAtLeastOneBlock())

	// Test state changes
	indexer.shouldIndex = true
	indexer.isStarted = true
	indexer.hasIndexedAtLeastOneBlock = true

	assert.True(t, indexer.IsStarted())
	assert.True(t, indexer.HasIndexedAtLeastOneBlock())
}

// TestGetDefraDBPortWithEmbeddedNode tests port retrieval with embedded node
func TestGetDefraDBPortWithEmbeddedNode(t *testing.T) {
	cfg := &config.Config{
		DefraDB: config.DefraDBConfig{Url: "http://localhost:9181"},
	}
	indexer, err := CreateIndexer(cfg)
	assert.NoError(t, err)

	// Initially no embedded node
	assert.Equal(t, -1, indexer.GetDefraDBPort())

	// Note: We can't easily test with an actual embedded node in unit tests
	// as it requires starting DefraDB, which is covered in integration tests
}

// TestStopIndexing tests the stop indexing functionality
func TestStopIndexing(t *testing.T) {
=======

func TestIndexing(t *testing.T) {
	t.Skip("This test has been replaced by mock-based integration tests in ./integration/ - run 'make test' for full test suite")
}

// TestCreateIndexer tests the indexer creation
func TestCreateIndexer(t *testing.T) {
	cfg := &config.Config{
		DefraDB: config.DefraDBConfig{
			Url: "http://localhost:9181",
		},
		Indexer: config.IndexerConfig{
			StartHeight: 100,
		},
	}

	indexer, err := CreateIndexer(cfg)

	assert.NoError(t, err)
	assert.NotNil(t, indexer)
	assert.Equal(t, cfg, indexer.cfg)
	assert.False(t, indexer.shouldIndex)
	assert.False(t, indexer.isStarted)
	assert.False(t, indexer.hasIndexedAtLeastOneBlock)
	assert.Nil(t, indexer.defraNode)
}

// TestCreateIndexerWithNilConfig tests indexer creation with nil config
func TestCreateIndexerWithNilConfig(t *testing.T) {
	indexer, err := CreateIndexer(nil)

	assert.Error(t, err)
	assert.Nil(t, indexer)
	assert.Contains(t, err.Error(), "config is nil")
	assert.Contains(t, err.Error(), "CONFIGURATION_ERROR")
}

// TestIndexerStateManagement tests the state management methods
func TestIndexerStateManagement(t *testing.T) {
>>>>>>> ba7eacef
	cfg := &config.Config{
		DefraDB: config.DefraDBConfig{Url: "http://localhost:9181"},
	}
	indexer, err := CreateIndexer(cfg)
	assert.NoError(t, err)

<<<<<<< HEAD
	// Set some state
	indexer.shouldIndex = true
	indexer.isStarted = true
	indexer.hasIndexedAtLeastOneBlock = true

	// Stop indexing
	indexer.StopIndexing()

	// Verify state is reset
	assert.False(t, indexer.shouldIndex)
	assert.False(t, indexer.isStarted)
	// hasIndexedAtLeastOneBlock should remain true (historical fact)
	assert.True(t, indexer.hasIndexedAtLeastOneBlock)
}

// TestConfigLoading tests configuration loading
func TestConfigLoading(t *testing.T) {
	// Test that configuration is required
	indexer := &ChainIndexer{cfg: nil}
	err := indexer.StartIndexing(true)
	assert.Error(t, err)
	assert.Contains(t, err.Error(), "configuration is required")
}

// TestConstants tests the defined constants
func TestConstants(t *testing.T) {
	assert.Equal(t, 10, DefaultBlocksToIndexAtOnce)
	assert.Equal(t, 3, DefaultRetryAttempts)
	assert.Equal(t, 15*time.Second, DefaultSchemaWaitTimeout)
	assert.Equal(t, 30*time.Second, DefaultDefraReadyTimeout)
	assert.Equal(t, 3, DefaultBlockOffset)
	assert.Equal(t, "/ip4/127.0.0.1/tcp/9171", defaultListenAddress)
}

// TestConvertGethBlockToDefraBlock tests block conversion
func TestConvertGethBlockToDefraBlock(t *testing.T) {
	logger.InitConsoleOnly(true)

	// Create a mock geth block
	gethBlock := &types.Block{
		Number:           "12345",
		Hash:             "0x1234567890abcdef",
		ParentHash:       "0xabcdef1234567890",
		Timestamp:        "1640995200",
		Miner:            "0x1111111111111111111111111111111111111111",
		GasLimit:         "8000000",
		GasUsed:          "21000",
		Difficulty:       "1000000",
		TotalDifficulty:  "5000000",
		Nonce:            "0x1234567890abcdef",
		Sha3Uncles:       "0x1dcc4de8dec75d7aab85b567b6ccd41ad312451b948a7413f0a142fd40d49347",
		LogsBloom:        "0x00000000000000000000000000000000000000000000000000000000000000000000000000000000000000000000000000000000000000000000000000000000000000000000000000000000000000000000000000000000000000000000000000000000000000000000000000000000000000000000000000000000000000000000000000000000000000000000000000000000000000000000000000000000000000000000000000000000000000000000000000000000000000000000000000000000000000000000000000000000000000000000000000000000000000000000000000000000000000000000000000000000000000000000000000000000",
		TransactionsRoot: "0x56e81f171bcc55a6ff8345e692c0f86e5b48e01b996cadc001622fb5e363b421",
		StateRoot:        "0xd7f8974fb5ac78d9ac099b9ad5018bedc2ce0a72dad1827a1709da30580f0544",
		ReceiptsRoot:     "0x56e81f171bcc55a6ff8345e692c0f86e5b48e01b996cadc001622fb5e363b421",
		Size:             "1000",
		ExtraData:        "0x",
		Transactions: []types.Transaction{
			{
				Hash:             "0xabc123",
				BlockNumber:      "12345",
				From:             "0x1234567890123456789012345678901234567890",
				To:               "0x0987654321098765432109876543210987654321",
				Value:            "1000000000000000000",
				Gas:              "21000",
				GasPrice:         "20000000000",
				Nonce:            "1",
				TransactionIndex: 0,
				Type:             "0",
				ChainId:          "1",
				V:                "27",
				R:                "12345",
				S:                "67890",
			},
		},
=======
	// Test initial state
	assert.False(t, indexer.IsStarted())
	assert.False(t, indexer.HasIndexedAtLeastOneBlock())

	// Test state changes
	indexer.shouldIndex = true
	indexer.isStarted = true
	indexer.hasIndexedAtLeastOneBlock = true

	assert.True(t, indexer.IsStarted())
	assert.True(t, indexer.HasIndexedAtLeastOneBlock())
}

// TestGetDefraDBPortWithEmbeddedNode tests port retrieval with embedded node
func TestGetDefraDBPortWithEmbeddedNode(t *testing.T) {
	cfg := &config.Config{
		DefraDB: config.DefraDBConfig{Url: "http://localhost:9181"},
	}
	indexer, err := CreateIndexer(cfg)
	assert.NoError(t, err)

	// Initially no embedded node
	assert.Equal(t, -1, indexer.GetDefraDBPort())

	// Note: We can't easily test with an actual embedded node in unit tests
	// as it requires starting DefraDB, which is covered in integration tests
}

// TestStopIndexing tests the stop indexing functionality
func TestStopIndexing(t *testing.T) {
	cfg := &config.Config{
		DefraDB: config.DefraDBConfig{Url: "http://localhost:9181"},
>>>>>>> ba7eacef
	}
	indexer, err := CreateIndexer(cfg)
	assert.NoError(t, err)

	// Set some state
	indexer.shouldIndex = true
	indexer.isStarted = true
	indexer.hasIndexedAtLeastOneBlock = true

	// Stop indexing
	indexer.StopIndexing()

<<<<<<< HEAD
	// Test block structure
	transactions := gethBlock.Transactions
	defraBlock := &types.Block{
		Number:           gethBlock.Number,
		Hash:             gethBlock.Hash,
		ParentHash:       gethBlock.ParentHash,
		Nonce:            gethBlock.Nonce,
		Sha3Uncles:       gethBlock.Sha3Uncles,
		LogsBloom:        gethBlock.LogsBloom,
		TransactionsRoot: gethBlock.TransactionsRoot,
		StateRoot:        gethBlock.StateRoot,
		ReceiptsRoot:     gethBlock.ReceiptsRoot,
		Miner:            gethBlock.Miner,
		Difficulty:       gethBlock.Difficulty,
		TotalDifficulty:  gethBlock.TotalDifficulty,
		ExtraData:        gethBlock.ExtraData,
		Size:             gethBlock.Size,
		GasLimit:         gethBlock.GasLimit,
		GasUsed:          gethBlock.GasUsed,
		Timestamp:        gethBlock.Timestamp,
		Transactions:     transactions,
	}

=======
	// Verify state is reset
	assert.False(t, indexer.shouldIndex)
	assert.False(t, indexer.isStarted)
	// hasIndexedAtLeastOneBlock should remain true (historical fact)
	assert.True(t, indexer.hasIndexedAtLeastOneBlock)
}

// TestGetEnvOrDefault tests the environment variable helper function
func TestGetEnvOrDefault(t *testing.T) {
	// Test with non-existent env var
	result := getEnvOrDefault("NON_EXISTENT_VAR", "default_value")
	assert.Equal(t, "default_value", result)

	// Test with existing env var
	os.Setenv("TEST_VAR", "test_value")
	defer os.Unsetenv("TEST_VAR")

	result = getEnvOrDefault("TEST_VAR", "default_value")
	assert.Equal(t, "test_value", result)
}

// TestDefaultConfig tests the default configuration
func TestDefaultConfig(t *testing.T) {
	assert.NotNil(t, DefaultConfig)
	assert.NotEmpty(t, DefaultConfig.DefraDB.Url)
	assert.NotEmpty(t, DefaultConfig.DefraDB.Store.Path)
	assert.Greater(t, DefaultConfig.Indexer.StartHeight, 0)
}

// TestConstants tests the defined constants
func TestConstants(t *testing.T) {
	assert.Equal(t, 10, DefaultBlocksToIndexAtOnce)
	assert.Equal(t, 3, DefaultRetryAttempts)
	assert.Equal(t, 15*time.Second, DefaultSchemaWaitTimeout)
	assert.Equal(t, 30*time.Second, DefaultDefraReadyTimeout)
	assert.Equal(t, 3, DefaultBlockOffset)
	assert.Equal(t, "/ip4/127.0.0.1/tcp/9171", defaultListenAddress)
}

// TestConvertGethBlockToDefraBlock tests block conversion
func TestConvertGethBlockToDefraBlock(t *testing.T) {
	logger.InitConsoleOnly(true)

	// Create a mock geth block
	gethBlock := &types.Block{
		Number:           "12345",
		Hash:             "0x1234567890abcdef",
		ParentHash:       "0xabcdef1234567890",
		Timestamp:        "1640995200",
		Miner:            "0x1111111111111111111111111111111111111111",
		GasLimit:         "8000000",
		GasUsed:          "21000",
		Difficulty:       "1000000",
		TotalDifficulty:  "5000000",
		Nonce:            "0x1234567890abcdef",
		Sha3Uncles:       "0x1dcc4de8dec75d7aab85b567b6ccd41ad312451b948a7413f0a142fd40d49347",
		LogsBloom:        "0x00000000000000000000000000000000000000000000000000000000000000000000000000000000000000000000000000000000000000000000000000000000000000000000000000000000000000000000000000000000000000000000000000000000000000000000000000000000000000000000000000000000000000000000000000000000000000000000000000000000000000000000000000000000000000000000000000000000000000000000000000000000000000000000000000000000000000000000000000000000000000000000000000000000000000000000000000000000000000000000000000000000000000000000000000000000",
		TransactionsRoot: "0x56e81f171bcc55a6ff8345e692c0f86e5b48e01b996cadc001622fb5e363b421",
		StateRoot:        "0xd7f8974fb5ac78d9ac099b9ad5018bedc2ce0a72dad1827a1709da30580f0544",
		ReceiptsRoot:     "0x56e81f171bcc55a6ff8345e692c0f86e5b48e01b996cadc001622fb5e363b421",
		Size:             "1000",
		ExtraData:        "0x",
		Transactions: []types.Transaction{
			{
				Hash:             "0xabc123",
				BlockNumber:      "12345",
				From:             "0x1234567890123456789012345678901234567890",
				To:               "0x0987654321098765432109876543210987654321",
				Value:            "1000000000000000000",
				Gas:              "21000",
				GasPrice:         "20000000000",
				Nonce:            "1",
				TransactionIndex: 0,
				Type:             "0",
				ChainId:          "1",
				V:                "27",
				R:                "12345",
				S:                "67890",
			},
		},
	}

	// Test buildBlock function
	transactions := gethBlock.Transactions
	defraBlock := buildBlock(gethBlock, transactions)

>>>>>>> ba7eacef
	assert.NotNil(t, defraBlock)
	assert.Equal(t, gethBlock.Number, defraBlock.Number)
	assert.Equal(t, gethBlock.Hash, defraBlock.Hash)
	assert.Equal(t, gethBlock.ParentHash, defraBlock.ParentHash)
	assert.Equal(t, gethBlock.Timestamp, defraBlock.Timestamp)
	assert.Equal(t, gethBlock.Miner, defraBlock.Miner)
	assert.Equal(t, gethBlock.GasLimit, defraBlock.GasLimit)
	assert.Equal(t, gethBlock.GasUsed, defraBlock.GasUsed)
	assert.Len(t, defraBlock.Transactions, 1)
}

// TestConvertGethBlockToDefraBlockWithEmptyTransactions tests block conversion with no transactions
func TestConvertGethBlockToDefraBlockWithEmptyTransactions(t *testing.T) {
	logger.InitConsoleOnly(true)

	gethBlock := &types.Block{
		Number:       "12345",
		Hash:         "0x1234567890abcdef",
		ParentHash:   "0xabcdef1234567890",
		Timestamp:    "1640995200",
		Miner:        "0x1111111111111111111111111111111111111111",
		GasLimit:     "8000000",
		GasUsed:      "0",
		Transactions: []types.Transaction{}, // Empty transactions
	}

<<<<<<< HEAD
	defraBlock := &types.Block{
		Number:           gethBlock.Number,
		Hash:             gethBlock.Hash,
		ParentHash:       gethBlock.ParentHash,
		Nonce:            gethBlock.Nonce,
		Sha3Uncles:       gethBlock.Sha3Uncles,
		LogsBloom:        gethBlock.LogsBloom,
		TransactionsRoot: gethBlock.TransactionsRoot,
		StateRoot:        gethBlock.StateRoot,
		ReceiptsRoot:     gethBlock.ReceiptsRoot,
		Miner:            gethBlock.Miner,
		Difficulty:       gethBlock.Difficulty,
		TotalDifficulty:  gethBlock.TotalDifficulty,
		ExtraData:        gethBlock.ExtraData,
		Size:             gethBlock.Size,
		GasLimit:         gethBlock.GasLimit,
		GasUsed:          gethBlock.GasUsed,
		Timestamp:        gethBlock.Timestamp,
		Transactions:     gethBlock.Transactions,
	}
=======
	defraBlock := buildBlock(gethBlock, gethBlock.Transactions)
>>>>>>> ba7eacef

	assert.NotNil(t, defraBlock)
	assert.Equal(t, gethBlock.Number, defraBlock.Number)
	assert.Len(t, defraBlock.Transactions, 0)
}

// TestFindSchemaFile tests schema file discovery
func TestFindSchemaFile(t *testing.T) {
	// This test depends on the actual file system structure
	// In a real project, you might want to create temporary files for testing

	schemaPath, err := findSchemaFile()

	// The function should either find a schema file or return an error
	if err != nil {
		assert.Contains(t, err.Error(), "Failed to find schema file")
	} else {
		assert.NotEmpty(t, schemaPath)
		assert.Contains(t, schemaPath, "schema.graphql")
	}
}

// TestCreateIndexerWithNilConfigError tests that CreateIndexer fails immediately with nil config
func TestCreateIndexerWithNilConfigError(t *testing.T) {
	// This should fail immediately when creating the indexer
	indexer, err := CreateIndexer(nil)

	assert.Error(t, err)
	assert.Nil(t, indexer)
	assert.Contains(t, err.Error(), "config is nil")
	assert.Contains(t, err.Error(), "CONFIGURATION_ERROR")
}

// TestIndexerConfigHandling tests configuration handling
func TestIndexerConfigHandling(t *testing.T) {
	// Test with custom config
	customCfg := &config.Config{
		DefraDB: config.DefraDBConfig{
			Url: "http://localhost:8888",
			Store: config.DefraDBStoreConfig{
				Path: "/tmp/test_defra",
			},
		},
		Geth: config.GethConfig{
			NodeURL: "http://localhost:8545",
		},
		Indexer: config.IndexerConfig{
			StartHeight: 500,
		},
		Logger: config.LoggerConfig{
			Development: true,
		},
	}

	indexer, err := CreateIndexer(customCfg)

	assert.NoError(t, err)
	assert.Equal(t, customCfg, indexer.cfg)
	assert.Equal(t, "http://localhost:8888", indexer.cfg.DefraDB.Url)
	assert.Equal(t, 500, indexer.cfg.Indexer.StartHeight)
}

// TestRequiredPeersInitialization tests required peers initialization
func TestRequiredPeersInitialization(t *testing.T) {
	assert.NotNil(t, requiredPeers)
	assert.IsType(t, []string{}, requiredPeers)
	// Currently empty by design, but should be a valid slice
}

// MockBlockHandler for testing block processing logic
type MockBlockHandler struct {
	blocks       map[int64]*types.Block
	transactions map[string]*types.Transaction
	createError  error
}

func NewMockBlockHandler() *MockBlockHandler {
	return &MockBlockHandler{
		blocks:       make(map[int64]*types.Block),
		transactions: make(map[string]*types.Transaction),
	}
}

func (m *MockBlockHandler) CreateBlock(ctx context.Context, block *types.Block) (string, error) {
	if m.createError != nil {
		return "", m.createError
	}
	// Convert string block number to int64 for map key
	blockNum, _ := strconv.ParseInt(block.Number, 10, 64)
	m.blocks[blockNum] = block
	return "mock-block-id", nil
}

func (m *MockBlockHandler) CreateTransaction(ctx context.Context, tx *types.Transaction, blockID string) (string, error) {
	if m.createError != nil {
		return "", m.createError
	}
	m.transactions[tx.Hash] = tx
	return "mock-tx-id", nil
}

func (m *MockBlockHandler) GetHighestBlockNumber(ctx context.Context) (int64, error) {
	if m.createError != nil {
		return 0, m.createError
<<<<<<< HEAD
=======
	}

	var highest int64 = 0
	for blockNum := range m.blocks {
		if blockNum > highest {
			highest = blockNum
		}
>>>>>>> ba7eacef
	}
	return highest, nil
}

<<<<<<< HEAD
	var highest int64 = 0
	for blockNum := range m.blocks {
		if blockNum > highest {
			highest = blockNum
		}
	}
	return highest, nil
}

=======
>>>>>>> ba7eacef
// TestBlockProcessingLogic tests the block processing logic with mocked dependencies
func TestBlockProcessingLogic(t *testing.T) {
	logger.InitConsoleOnly(true)

	// Create test block
	testBlock := &types.Block{
		Number:     "100",
		Hash:       "0xtest123",
		ParentHash: "0xparent123",
		Timestamp:  "1640995200",
		Miner:      "0x1111111111111111111111111111111111111111",
		GasLimit:   "8000000",
		GasUsed:    "21000",
		Transactions: []types.Transaction{
			{
				Hash:             "0xtx123",
				BlockNumber:      "100",
				From:             "0xfrom123",
				To:               "0xto123",
				Value:            "1000000",
				Gas:              "21000",
				GasPrice:         "20000000000",
				Nonce:            "1",
				TransactionIndex: 0,
			},
		},
	}
<<<<<<< HEAD

	// Test conversion
	defraBlock := &types.Block{
		Number:           testBlock.Number,
		Hash:             testBlock.Hash,
		ParentHash:       testBlock.ParentHash,
		Nonce:            testBlock.Nonce,
		Sha3Uncles:       testBlock.Sha3Uncles,
		LogsBloom:        testBlock.LogsBloom,
		TransactionsRoot: testBlock.TransactionsRoot,
		StateRoot:        testBlock.StateRoot,
		ReceiptsRoot:     testBlock.ReceiptsRoot,
		Miner:            testBlock.Miner,
		Difficulty:       testBlock.Difficulty,
		TotalDifficulty:  testBlock.TotalDifficulty,
		ExtraData:        testBlock.ExtraData,
		Size:             testBlock.Size,
		GasLimit:         testBlock.GasLimit,
		GasUsed:          testBlock.GasUsed,
		Timestamp:        testBlock.Timestamp,
		Transactions:     testBlock.Transactions,
	}

	assert.NotNil(t, defraBlock)
	assert.Equal(t, testBlock.Number, defraBlock.Number)
	assert.Equal(t, testBlock.Hash, defraBlock.Hash)
	assert.Len(t, defraBlock.Transactions, 1)

=======

	// Test conversion
	defraBlock := buildBlock(testBlock, testBlock.Transactions)

	assert.NotNil(t, defraBlock)
	assert.Equal(t, testBlock.Number, defraBlock.Number)
	assert.Equal(t, testBlock.Hash, defraBlock.Hash)
	assert.Len(t, defraBlock.Transactions, 1)

>>>>>>> ba7eacef
	// Verify transaction conversion
	assert.Equal(t, testBlock.Transactions[0].Hash, defraBlock.Transactions[0].Hash)
	assert.Equal(t, testBlock.Transactions[0].From, defraBlock.Transactions[0].From)
	assert.Equal(t, testBlock.Transactions[0].To, defraBlock.Transactions[0].To)
}

// TestIndexerLifecycle tests the complete indexer lifecycle
func TestIndexerLifecycle(t *testing.T) {
	cfg := &config.Config{
		DefraDB: config.DefraDBConfig{
			Url: "http://localhost:9181",
			Store: config.DefraDBStoreConfig{
				Path: "/tmp/test_indexer",
			},
		},
		Indexer: config.IndexerConfig{
			StartHeight: 1,
		},
		Logger: config.LoggerConfig{
			Development: true,
		},
	}

	indexer, err := CreateIndexer(cfg)

	assert.NoError(t, err)
	// Test initial state
	assert.False(t, indexer.IsStarted())
	assert.False(t, indexer.HasIndexedAtLeastOneBlock())
	assert.Equal(t, -1, indexer.GetDefraDBPort())

	// Test state after stopping (should remain stopped)
	indexer.StopIndexing()
	assert.False(t, indexer.IsStarted())
	assert.False(t, indexer.HasIndexedAtLeastOneBlock())
}<|MERGE_RESOLUTION|>--- conflicted
+++ resolved
@@ -2,10 +2,6 @@
 
 import (
 	"context"
-<<<<<<< HEAD
-=======
-	"os"
->>>>>>> ba7eacef
 	"strconv"
 	"testing"
 	"time"
@@ -21,7 +17,6 @@
 func TestIndexing_StartDefraFirst(t *testing.T) {
 	t.Skip("This test has been replaced by mock-based integration tests in ./integration/ - run 'make test' for full test suite")
 }
-<<<<<<< HEAD
 
 func TestIndexing(t *testing.T) {
 	t.Skip("This test has been replaced by mock-based integration tests in ./integration/ - run 'make test' for full test suite")
@@ -97,54 +92,12 @@
 
 // TestStopIndexing tests the stop indexing functionality
 func TestStopIndexing(t *testing.T) {
-=======
-
-func TestIndexing(t *testing.T) {
-	t.Skip("This test has been replaced by mock-based integration tests in ./integration/ - run 'make test' for full test suite")
-}
-
-// TestCreateIndexer tests the indexer creation
-func TestCreateIndexer(t *testing.T) {
-	cfg := &config.Config{
-		DefraDB: config.DefraDBConfig{
-			Url: "http://localhost:9181",
-		},
-		Indexer: config.IndexerConfig{
-			StartHeight: 100,
-		},
-	}
-
-	indexer, err := CreateIndexer(cfg)
-
-	assert.NoError(t, err)
-	assert.NotNil(t, indexer)
-	assert.Equal(t, cfg, indexer.cfg)
-	assert.False(t, indexer.shouldIndex)
-	assert.False(t, indexer.isStarted)
-	assert.False(t, indexer.hasIndexedAtLeastOneBlock)
-	assert.Nil(t, indexer.defraNode)
-}
-
-// TestCreateIndexerWithNilConfig tests indexer creation with nil config
-func TestCreateIndexerWithNilConfig(t *testing.T) {
-	indexer, err := CreateIndexer(nil)
-
-	assert.Error(t, err)
-	assert.Nil(t, indexer)
-	assert.Contains(t, err.Error(), "config is nil")
-	assert.Contains(t, err.Error(), "CONFIGURATION_ERROR")
-}
-
-// TestIndexerStateManagement tests the state management methods
-func TestIndexerStateManagement(t *testing.T) {
->>>>>>> ba7eacef
 	cfg := &config.Config{
 		DefraDB: config.DefraDBConfig{Url: "http://localhost:9181"},
 	}
 	indexer, err := CreateIndexer(cfg)
 	assert.NoError(t, err)
 
-<<<<<<< HEAD
 	// Set some state
 	indexer.shouldIndex = true
 	indexer.isStarted = true
@@ -220,40 +173,6 @@
 				S:                "67890",
 			},
 		},
-=======
-	// Test initial state
-	assert.False(t, indexer.IsStarted())
-	assert.False(t, indexer.HasIndexedAtLeastOneBlock())
-
-	// Test state changes
-	indexer.shouldIndex = true
-	indexer.isStarted = true
-	indexer.hasIndexedAtLeastOneBlock = true
-
-	assert.True(t, indexer.IsStarted())
-	assert.True(t, indexer.HasIndexedAtLeastOneBlock())
-}
-
-// TestGetDefraDBPortWithEmbeddedNode tests port retrieval with embedded node
-func TestGetDefraDBPortWithEmbeddedNode(t *testing.T) {
-	cfg := &config.Config{
-		DefraDB: config.DefraDBConfig{Url: "http://localhost:9181"},
-	}
-	indexer, err := CreateIndexer(cfg)
-	assert.NoError(t, err)
-
-	// Initially no embedded node
-	assert.Equal(t, -1, indexer.GetDefraDBPort())
-
-	// Note: We can't easily test with an actual embedded node in unit tests
-	// as it requires starting DefraDB, which is covered in integration tests
-}
-
-// TestStopIndexing tests the stop indexing functionality
-func TestStopIndexing(t *testing.T) {
-	cfg := &config.Config{
-		DefraDB: config.DefraDBConfig{Url: "http://localhost:9181"},
->>>>>>> ba7eacef
 	}
 	indexer, err := CreateIndexer(cfg)
 	assert.NoError(t, err)
@@ -266,7 +185,6 @@
 	// Stop indexing
 	indexer.StopIndexing()
 
-<<<<<<< HEAD
 	// Test block structure
 	transactions := gethBlock.Transactions
 	defraBlock := &types.Block{
@@ -290,94 +208,6 @@
 		Transactions:     transactions,
 	}
 
-=======
-	// Verify state is reset
-	assert.False(t, indexer.shouldIndex)
-	assert.False(t, indexer.isStarted)
-	// hasIndexedAtLeastOneBlock should remain true (historical fact)
-	assert.True(t, indexer.hasIndexedAtLeastOneBlock)
-}
-
-// TestGetEnvOrDefault tests the environment variable helper function
-func TestGetEnvOrDefault(t *testing.T) {
-	// Test with non-existent env var
-	result := getEnvOrDefault("NON_EXISTENT_VAR", "default_value")
-	assert.Equal(t, "default_value", result)
-
-	// Test with existing env var
-	os.Setenv("TEST_VAR", "test_value")
-	defer os.Unsetenv("TEST_VAR")
-
-	result = getEnvOrDefault("TEST_VAR", "default_value")
-	assert.Equal(t, "test_value", result)
-}
-
-// TestDefaultConfig tests the default configuration
-func TestDefaultConfig(t *testing.T) {
-	assert.NotNil(t, DefaultConfig)
-	assert.NotEmpty(t, DefaultConfig.DefraDB.Url)
-	assert.NotEmpty(t, DefaultConfig.DefraDB.Store.Path)
-	assert.Greater(t, DefaultConfig.Indexer.StartHeight, 0)
-}
-
-// TestConstants tests the defined constants
-func TestConstants(t *testing.T) {
-	assert.Equal(t, 10, DefaultBlocksToIndexAtOnce)
-	assert.Equal(t, 3, DefaultRetryAttempts)
-	assert.Equal(t, 15*time.Second, DefaultSchemaWaitTimeout)
-	assert.Equal(t, 30*time.Second, DefaultDefraReadyTimeout)
-	assert.Equal(t, 3, DefaultBlockOffset)
-	assert.Equal(t, "/ip4/127.0.0.1/tcp/9171", defaultListenAddress)
-}
-
-// TestConvertGethBlockToDefraBlock tests block conversion
-func TestConvertGethBlockToDefraBlock(t *testing.T) {
-	logger.InitConsoleOnly(true)
-
-	// Create a mock geth block
-	gethBlock := &types.Block{
-		Number:           "12345",
-		Hash:             "0x1234567890abcdef",
-		ParentHash:       "0xabcdef1234567890",
-		Timestamp:        "1640995200",
-		Miner:            "0x1111111111111111111111111111111111111111",
-		GasLimit:         "8000000",
-		GasUsed:          "21000",
-		Difficulty:       "1000000",
-		TotalDifficulty:  "5000000",
-		Nonce:            "0x1234567890abcdef",
-		Sha3Uncles:       "0x1dcc4de8dec75d7aab85b567b6ccd41ad312451b948a7413f0a142fd40d49347",
-		LogsBloom:        "0x00000000000000000000000000000000000000000000000000000000000000000000000000000000000000000000000000000000000000000000000000000000000000000000000000000000000000000000000000000000000000000000000000000000000000000000000000000000000000000000000000000000000000000000000000000000000000000000000000000000000000000000000000000000000000000000000000000000000000000000000000000000000000000000000000000000000000000000000000000000000000000000000000000000000000000000000000000000000000000000000000000000000000000000000000000000",
-		TransactionsRoot: "0x56e81f171bcc55a6ff8345e692c0f86e5b48e01b996cadc001622fb5e363b421",
-		StateRoot:        "0xd7f8974fb5ac78d9ac099b9ad5018bedc2ce0a72dad1827a1709da30580f0544",
-		ReceiptsRoot:     "0x56e81f171bcc55a6ff8345e692c0f86e5b48e01b996cadc001622fb5e363b421",
-		Size:             "1000",
-		ExtraData:        "0x",
-		Transactions: []types.Transaction{
-			{
-				Hash:             "0xabc123",
-				BlockNumber:      "12345",
-				From:             "0x1234567890123456789012345678901234567890",
-				To:               "0x0987654321098765432109876543210987654321",
-				Value:            "1000000000000000000",
-				Gas:              "21000",
-				GasPrice:         "20000000000",
-				Nonce:            "1",
-				TransactionIndex: 0,
-				Type:             "0",
-				ChainId:          "1",
-				V:                "27",
-				R:                "12345",
-				S:                "67890",
-			},
-		},
-	}
-
-	// Test buildBlock function
-	transactions := gethBlock.Transactions
-	defraBlock := buildBlock(gethBlock, transactions)
-
->>>>>>> ba7eacef
 	assert.NotNil(t, defraBlock)
 	assert.Equal(t, gethBlock.Number, defraBlock.Number)
 	assert.Equal(t, gethBlock.Hash, defraBlock.Hash)
@@ -404,7 +234,6 @@
 		Transactions: []types.Transaction{}, // Empty transactions
 	}
 
-<<<<<<< HEAD
 	defraBlock := &types.Block{
 		Number:           gethBlock.Number,
 		Hash:             gethBlock.Hash,
@@ -425,9 +254,6 @@
 		Timestamp:        gethBlock.Timestamp,
 		Transactions:     gethBlock.Transactions,
 	}
-=======
-	defraBlock := buildBlock(gethBlock, gethBlock.Transactions)
->>>>>>> ba7eacef
 
 	assert.NotNil(t, defraBlock)
 	assert.Equal(t, gethBlock.Number, defraBlock.Number)
@@ -532,32 +358,19 @@
 func (m *MockBlockHandler) GetHighestBlockNumber(ctx context.Context) (int64, error) {
 	if m.createError != nil {
 		return 0, m.createError
-<<<<<<< HEAD
-=======
-	}
+	}
+	return highest, nil
+}
 
 	var highest int64 = 0
 	for blockNum := range m.blocks {
 		if blockNum > highest {
 			highest = blockNum
 		}
->>>>>>> ba7eacef
 	}
 	return highest, nil
 }
 
-<<<<<<< HEAD
-	var highest int64 = 0
-	for blockNum := range m.blocks {
-		if blockNum > highest {
-			highest = blockNum
-		}
-	}
-	return highest, nil
-}
-
-=======
->>>>>>> ba7eacef
 // TestBlockProcessingLogic tests the block processing logic with mocked dependencies
 func TestBlockProcessingLogic(t *testing.T) {
 	logger.InitConsoleOnly(true)
@@ -585,7 +398,6 @@
 			},
 		},
 	}
-<<<<<<< HEAD
 
 	// Test conversion
 	defraBlock := &types.Block{
@@ -614,17 +426,6 @@
 	assert.Equal(t, testBlock.Hash, defraBlock.Hash)
 	assert.Len(t, defraBlock.Transactions, 1)
 
-=======
-
-	// Test conversion
-	defraBlock := buildBlock(testBlock, testBlock.Transactions)
-
-	assert.NotNil(t, defraBlock)
-	assert.Equal(t, testBlock.Number, defraBlock.Number)
-	assert.Equal(t, testBlock.Hash, defraBlock.Hash)
-	assert.Len(t, defraBlock.Transactions, 1)
-
->>>>>>> ba7eacef
 	// Verify transaction conversion
 	assert.Equal(t, testBlock.Transactions[0].Hash, defraBlock.Transactions[0].Hash)
 	assert.Equal(t, testBlock.Transactions[0].From, defraBlock.Transactions[0].From)
