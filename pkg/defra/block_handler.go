--- conflicted
+++ resolved
@@ -31,13 +31,7 @@
 }
 
 func (h *BlockHandler) ConvertHexToInt(s string, sugar *zap.SugaredLogger) int64 {
-<<<<<<< HEAD
-	block16 := s[2:]
-	blockInt, err := strconv.ParseInt(block16, 16, 64)
-	if err != nil {
-		sugar.Fatalf("Failed to ParseInt: %v", err)
-	}
-=======
+
 	// Handle empty string
 	if s == "" {
 		sugar.Error("Empty hex string provided")
@@ -57,7 +51,7 @@
 		return 0
 	}
 
->>>>>>> ccb489b6
+
 	return blockInt
 }
 
@@ -197,7 +191,7 @@
 		return ""
 	}
 
-<<<<<<< HEAD
+
 	// Parse response to extract docID
 	var rawResponse map[string]interface{}
 	if err := json.Unmarshal(resp, &rawResponse); err != nil {
@@ -226,9 +220,9 @@
 
 	sugar.Error("_docID not found in update_Transaction response")
 	return ""
-=======
-	return h.parseGraphQLResponse(resp, "update_Transaction", sugar)
->>>>>>> ccb489b6
+
+
+
 }
 
 // shinzo stuct
@@ -315,7 +309,7 @@
 		return ""
 	}
 
-<<<<<<< HEAD
+
 	// Parse response - handle both single object and array formats
 	var rawResponse map[string]interface{}
 	if err := json.Unmarshal(resp, &rawResponse); err != nil {
@@ -362,10 +356,7 @@
 	sugar.Errorf("unable to extract _docID from create_%s response", collection)
 	sugar.Debug("Create data: ", createData)
 	return ""
-=======
-	createField := fmt.Sprintf("create_%s", collection)
-	return h.parseGraphQLResponse(resp, createField, sugar)
->>>>>>> ccb489b6
+
 }
 
 // Graph golang client check in defra
@@ -397,13 +388,8 @@
 	// Send request
 	resp, err := h.client.Do(httpReq)
 	if err != nil {
-<<<<<<< HEAD
-		sugar.Errorf("failed to send request: %v", err)
-		return nil // Prevent panic if resp is nil
-=======
 		sugar.Errorf("failed to send request: ", err)
 		return nil
->>>>>>> ccb489b6
 	}
 	defer resp.Body.Close()
 
@@ -482,7 +468,6 @@
 		return 0 // Return 0 if no blocks exist
 	}
 
-<<<<<<< HEAD
 	// Extract first block
 	block, ok := blockArray[0].(map[string]interface{})
 	if !ok {
@@ -511,9 +496,5 @@
 	default:
 		sugar.Errorf("unexpected number type: %T", numberValue)
 	}
-
 	return 0
-=======
-	return result.Data.Block[0].Number
->>>>>>> ccb489b6
 }