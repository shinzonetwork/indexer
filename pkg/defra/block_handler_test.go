package defra

import (
	"context"
	"errors"
	"fmt"
	"net/http"
	"net/http/httptest"
	"os"
	"testing"

	shinzoerrors "github.com/shinzonetwork/indexer/pkg/errors"
	"github.com/shinzonetwork/indexer/pkg/logger"
	"github.com/shinzonetwork/indexer/pkg/testutils"
	"github.com/shinzonetwork/indexer/pkg/types"
	"github.com/shinzonetwork/indexer/pkg/utils"
<<<<<<< HEAD
=======

	"net/http/httptest"
>>>>>>> c99add72
)

// TestMain sets up testing environment
func TestMain(m *testing.M) {
	// Initialize logger for all tests
	logger.Init(true)

	// Run tests
	code := m.Run()

	// Exit with test result code
	os.Exit(code)
}

// createBlockHandlerWithMocksConfig creates a mock server and returns it along with a BlockHandler configured to use it, using a custom MockServerConfig.
func createBlockHandlerWithMocksConfig(config testutils.MockServerConfig) (*httptest.Server, *BlockHandler) {
	server := testutils.CreateMockServer(config)
	handler := &BlockHandler{
		defraURL: server.URL,
		client:   &http.Client{},
	}
	return server, handler
}

// createBlockHandlerWithMocks creates a mock server and returns it along with a BlockHandler configured to use it (simple version).
func createBlockHandlerWithMocks(response string) (*httptest.Server, *BlockHandler) {
	return createBlockHandlerWithMocksConfig(testutils.DefaultMockServerConfig(response))
}

func TestNewBlockHandler_Success(t *testing.T) {
	// Test successful creation of BlockHandler
	host := "localhost"
	port := 9181

	handler, err := NewBlockHandler(fmt.Sprintf("http://%s:%d", host, port))
	if err != nil {
		t.Errorf("Expected no error, got '%v'", err)
		return
	}

	if handler == nil {
		t.Error("Expected handler to be non-nil")
		return
	}

	// Verify handler properties
	expectedURL := "http://localhost:9181/api/v0/graphql"
	if handler.defraURL != expectedURL {
		t.Errorf("Expected defraURL '%s', got '%s'", expectedURL, handler.defraURL)
	}
	if handler.client == nil {
		t.Error("Expected client to be non-nil")
	}
}

func TestStructuredLogging_ConfigurationError(t *testing.T) {
	// Test structured logging with configuration errors
	testLogger := testutils.NewTestLogger(t)

	// Create a configuration error
	host := "localhost"
	port := 9181
	originalErr := errors.New("connection refused")

	handlerErr := shinzoerrors.NewConfigurationError(
		"defra",
		"NewBlockHandler",
		"failed to create handler",
		"host=localhost, port=9181",
		originalErr,
		shinzoerrors.WithMetadata("host", host),
		shinzoerrors.WithMetadata("port", port),
	)

	// Log with structured context
	logCtx := shinzoerrors.LogContext(handlerErr)
	testLogger.Logger.With(logCtx).Error("Handler creation failed")

	// Verify the structured logging worked
	testLogger.AssertLogLevel("ERROR")
	testLogger.AssertLogContains("Handler creation failed")
	testLogger.AssertLogStructuredContext("defra", "NewBlockHandler")
	testLogger.AssertLogField("host", "localhost")
	testLogger.AssertLogField("port", "9181")
	testLogger.AssertLogField("errorCode", "CONFIGURATION_ERROR")
}

func TestStructuredLogging_NilHandlerError(t *testing.T) {
	// Test structured logging for nil handler scenario
	testLogger := testutils.NewTestLogger(t)

	host := "localhost"
	port := 9181

	nilErr := shinzoerrors.NewConfigurationError(
		"defra",
		"NewBlockHandler",
		"handler is nil after successful creation",
		"host=localhost, port=9181",
		nil,
		shinzoerrors.WithMetadata("host", host),
		shinzoerrors.WithMetadata("port", port),
	)

	// Log with structured context
	logCtx := shinzoerrors.LogContext(nilErr)
	testLogger.Logger.With(logCtx).Error("Nil handler after creation")

	// Verify the structured logging worked
	testLogger.AssertLogLevel("ERROR")
	testLogger.AssertLogContains("Nil handler after creation")
	testLogger.AssertLogStructuredContext("defra", "NewBlockHandler")
	testLogger.AssertLogField("host", "localhost")
	testLogger.AssertLogField("port", "9181")
	testLogger.AssertLogField("errorCode", "CONFIGURATION_ERROR")
}

func TestConvertHexToInt(t *testing.T) {
	// Set up test logger
	testLogger := testutils.NewTestLogger(t)

	tests := []struct {
		name     string
		input    string
		expected int64
	}{
		{"Simple hex", "0x1", 1},
		{"Larger hex", "0xff", 255},
		{"Zero", "0x0", 0},
		{"Large number", "0x1000", 4096},
		{"Block number", "0x1234", 4660},
		{"All characters, lowercase", "0x1234567890abcdef", 1311768467294899695},
		{"All characters, uppercase", "0x1234567890ABCDEF", 1311768467294899695},
	}

	for _, tt := range tests {
		t.Run(tt.name, func(t *testing.T) {
			result, err := utils.HexToInt(tt.input)
			if err != nil {
				logCtx := shinzoerrors.LogContext(err)
				testLogger.Logger.With(logCtx).Error("ConvertHexToInt failed")
			}
			if result != tt.expected {
				logCtx := shinzoerrors.LogContext(err)
				testLogger.Logger.With(logCtx).Error("ConvertHexToInt failed")
			}
		})
	}
}

func TestCreateBlock_MockServer(t *testing.T) {
	// Set up test logger
	testLogger := testutils.NewTestLogger(t)
	// Create a mock DefraDB server
	server := httptest.NewServer(http.HandlerFunc(func(w http.ResponseWriter, r *http.Request) {
		// Mock successful block creation response
		response := `{
			"data": {
				"create_Block": {
					"_docID": "test-block-doc-id"
				}
			}
		}`
		w.Header().Set("Content-Type", "application/json")
		w.WriteHeader(http.StatusOK)
		w.Write([]byte(response))
	}))
	defer server.Close()

	// Create handler with test server URL
	handler := &BlockHandler{
		defraURL: server.URL,
		client:   &http.Client{},
	}

	block := &types.Block{
		Hash:         "0x1234567890abcdef",
		Number:       "12345",
		Timestamp:    "1600000000",
		ParentHash:   "0xabcdef1234567890",
		Difficulty:   "1000000",
		GasUsed:      "4000000",
		GasLimit:     "8000000",
		Nonce:        "123456789",
		Miner:        "0xminer",
		Size:         "1024",
		StateRoot:    "0xstateroot",
		Sha3Uncles:   "0xsha3uncles",
		ReceiptsRoot: "0xreceiptsroot",
		ExtraData:    "extra",
	}

	docID, err := handler.CreateBlock(context.Background(), block)
	if err != nil {
		logCtx := shinzoerrors.LogContext(err)
		testLogger.Logger.With(logCtx).Error("Block creation failed")
	}

	if docID != "test-block-doc-id" {
		logCtx := shinzoerrors.LogContext(err)
		testLogger.Logger.With(logCtx).Error("Block creation failed")
	}
}

func TestConvertHexToInt_UnhappyPaths(t *testing.T) {
	// Set up test logger
	testLogger := testutils.NewTestLogger(t)
	tests := []struct {
		name        string
		input       string
		expectedLog string
	}{
		{"Empty string", "", "Empty hex string provided"},
		{"Invalid hex", "invalid hex", "Failed to parse hex string"},
	}

	for _, tt := range tests {
		t.Run(tt.name, func(t *testing.T) {
			result, err := utils.HexToInt(tt.input)
			if err == nil {
				logCtx := shinzoerrors.LogContext(err)
				testLogger.Logger.With(logCtx).Error("ConvertHexToInt failed")
			}
			if result != 0 {
				logCtx := shinzoerrors.LogContext(err)
				testLogger.Logger.With(logCtx).Error("ConvertHexToInt failed")
			}
		})
	}
}

func TestCreateBlock_InvalidBlock(t *testing.T) {
	// Set up test logger
	testLogger := testutils.NewTestLogger(t)
	response := testutils.CreateGraphQLCreateResponse("Block", "test-block-doc-id")
	server, handler := createBlockHandlerWithMocks(response)
	defer server.Close()

	block := &types.Block{
		Hash:         "0x1234567890abcdef",
		Number:       "invalid block number",
		Timestamp:    "1600000000",
		ParentHash:   "0xabcdef1234567890",
		Difficulty:   "1000000",
		GasUsed:      "4000000",
		GasLimit:     "8000000",
		Nonce:        "123456789",
		Miner:        "0xminer",
		Size:         "1024",
		StateRoot:    "0xstateroot",
		Sha3Uncles:   "0xsha3uncles",
		ReceiptsRoot: "0xreceiptsroot",
		ExtraData:    "extra",
	}

	docID, err := handler.CreateBlock(context.Background(), block)
	if err == nil {
		logCtx := shinzoerrors.LogContext(err)
		testLogger.Logger.With(logCtx).Error("Block creation failed")
	}

	if docID != "" {
		logCtx := shinzoerrors.LogContext(err)
		testLogger.Logger.With(logCtx).Error("Block creation failed")
	}
}

func TestCreateBlock_InvalidJSON(t *testing.T) {
	// Set up test logger
	testLogger := testutils.NewTestLogger(t)
	response := "not a json"
	server, handler := createBlockHandlerWithMocks(response)
	defer server.Close()

	block := &types.Block{Hash: "0x1", Number: "1"}
	result, err := handler.CreateBlock(context.Background(), block)
	if err == nil {
		logCtx := shinzoerrors.LogContext(err)
		testLogger.Logger.With(logCtx).Error("Block creation failed")
	}
	if result != "" {
		logCtx := shinzoerrors.LogContext(err)
		testLogger.Logger.With(logCtx).Error("Block creation failed")
	}
}

func TestCreateBlock_MissingField(t *testing.T) {
	// Set up test logger
	testLogger := testutils.NewTestLogger(t)
	response := `{"data": {}}`
	server, handler := createBlockHandlerWithMocks(response)
	defer server.Close()

	block := &types.Block{Hash: "0x1", Number: "1"}
	result, err := handler.CreateBlock(context.Background(), block)
	if err == nil {
		logCtx := shinzoerrors.LogContext(err)
		testLogger.Logger.With(logCtx).Error("Block creation failed")
	}
	if result != "" {
		logCtx := shinzoerrors.LogContext(err)
		testLogger.Logger.With(logCtx).Error("Block creation failed")
	}
}

func TestCreateBlock_EmptyField(t *testing.T) {
	// Set up test logger
	testLogger := testutils.NewTestLogger(t)
	response := `{"data": {"create_Block": []}}`
	server, handler := createBlockHandlerWithMocks(response)
	defer server.Close()

	block := &types.Block{Hash: "0x1", Number: "1"}
	result, err := handler.CreateBlock(context.Background(), block)
	if err == nil {
		logCtx := shinzoerrors.LogContext(err)
		testLogger.Logger.With(logCtx).Error("Block creation failed")
	}
	if result != "" {
		logCtx := shinzoerrors.LogContext(err)
		testLogger.Logger.With(logCtx).Error("Block creation failed")
	}
}

func TestCreateTransaction_MockServer(t *testing.T) {
	// Set up test logger
	testLogger := testutils.NewTestLogger(t)
	response := testutils.CreateGraphQLCreateResponse("Transaction", "test-tx-doc-id")
	server, handler := createBlockHandlerWithMocks(response)
	defer server.Close()

	tx := &types.Transaction{
		Hash:             "0xtxhash",
		BlockHash:        "0xblockhash",
		BlockNumber:      "12345",
		From:             "0xfrom",
		To:               "0xto",
		Value:            "1000",
		Gas:              "21000",
		GasPrice:         "20000000000",
		Input:            "0xinput",
		Nonce:            "1",
		TransactionIndex: 0,
		Status:           true,
	}

	blockID := "test-block-id"
	docID, err := handler.CreateTransaction(context.Background(), tx, blockID)
	if err != nil {
		logCtx := shinzoerrors.LogContext(err)
		testLogger.Logger.With(logCtx).Error("Block creation failed")
	}
	if docID != "test-tx-doc-id" {
		logCtx := shinzoerrors.LogContext(err)
		testLogger.Logger.With(logCtx).Error("Block creation failed")
	}
}

func TestCreateTransaction_InvalidBlockNumber(t *testing.T) {
	// Set up test logger
	testLogger := testutils.NewTestLogger(t)
	response := testutils.CreateGraphQLCreateResponse("Transaction", "test-tx-doc-id")
	server, handler := createBlockHandlerWithMocks(response)
	defer server.Close()

	tx := &types.Transaction{
		Hash:             "0xtxhash",
		BlockHash:        "0xblockhash",
		BlockNumber:      "invalid block number",
		From:             "0xfrom",
		To:               "0xto",
		Value:            "1000",
		Gas:              "21000",
		GasPrice:         "20000000000",
		Input:            "0xinput",
		Nonce:            "1",
		TransactionIndex: 0,
		Status:           true,
	}

	blockID := "test-block-id"
	docID, err := handler.CreateTransaction(context.Background(), tx, blockID)
	if err == nil {
		logCtx := shinzoerrors.LogContext(err)
		testLogger.Logger.With(logCtx).Error("Block creation failed")
	}

	if docID != "" {
		logCtx := shinzoerrors.LogContext(err)
		testLogger.Logger.With(logCtx).Error("Block creation failed")
	}
}

func TestCreateLog_MockServer(t *testing.T) {
	// Set up test logger
	testLogger := testutils.NewTestLogger(t)
	response := testutils.CreateGraphQLCreateResponse("Log", "test-log-doc-id")
	server, handler := createBlockHandlerWithMocks(response)
	defer server.Close()

	log := &types.Log{
		Address:          "0xcontract",
		Topics:           []string{"0xtopic1", "0xtopic2"},
		Data:             "0xlogdata",
		BlockNumber:      "12345",
		TransactionHash:  "0xtxhash",
		TransactionIndex: 0,
		BlockHash:        "0xblockhash",
		LogIndex:         0,
		Removed:          false,
	}

	blockID := "test-block-id"
	txID := "test-tx-id"

	docID, err := handler.CreateLog(context.Background(), log, blockID, txID)
	if err != nil {
		logCtx := shinzoerrors.LogContext(err)
		testLogger.Logger.With(logCtx).Error("Block creation failed")
	}

	if docID != "test-log-doc-id" {
		logCtx := shinzoerrors.LogContext(err)
		testLogger.Logger.With(logCtx).Error("Block creation failed")
	}
}

func TestCreateLog_InvalidBlockNumber(t *testing.T) {
	// Set up test logger
	testLogger := testutils.NewTestLogger(t)
	response := testutils.CreateGraphQLCreateResponse("Log", "test-log-doc-id")
	server, handler := createBlockHandlerWithMocks(response)
	defer server.Close()

	logEntry := &types.Log{
		Address:          "0xcontract",
		Topics:           []string{"0xtopic1", "0xtopic2"},
		Data:             "0xlogdata",
		BlockNumber:      "invalid block number",
		TransactionHash:  "0xtxhash",
		TransactionIndex: 0,
		BlockHash:        "0xblockhash",
		LogIndex:         0,
		Removed:          false,
	}

	blockID := "test-block-id"
	txID := "test-tx-id"

	docID, err := handler.CreateLog(context.Background(), logEntry, blockID, txID)
	if err == nil {
		logCtx := shinzoerrors.LogContext(err)
		testLogger.Logger.With(logCtx).Error("Block creation failed")
	}

	if docID != "" {
		logCtx := shinzoerrors.LogContext(err)
		testLogger.Logger.With(logCtx).Error("Block creation failed")
	}
}

func TestUpdateTransactionRelationships_MockServerSuccess(t *testing.T) {
	// Set up test logger
	testLogger := testutils.NewTestLogger(t)
	response := testutils.CreateGraphQLUpdateResponse("Transaction", "updated-tx-doc-id")
	server, handler := createBlockHandlerWithMocks(response)
	defer server.Close()

	blockID := "test-block-id"
	txHash := "0xtxhash"

	docID, err := handler.UpdateTransactionRelationships(context.Background(), blockID, txHash)
	if err != nil {
		logCtx := shinzoerrors.LogContext(err)
		testLogger.Logger.With(logCtx).Error("Block creation failed")
	}

	if docID != "updated-tx-doc-id" {
		logCtx := shinzoerrors.LogContext(err)
		testLogger.Logger.With(logCtx).Error("Block creation failed")
	}
}

func TestUpdateTransactionRelationships_InvalidJSON(t *testing.T) {
	// Set up test logger
	testLogger := testutils.NewTestLogger(t)
	response := "not a json"
	server, handler := createBlockHandlerWithMocks(response)
	defer server.Close()

	result, err := handler.UpdateTransactionRelationships(context.Background(), "blockId", "txHash")
	if err == nil {
		logCtx := shinzoerrors.LogContext(err)
		testLogger.Logger.With(logCtx).Error("Block creation failed")
	}

	if result != "" {
		logCtx := shinzoerrors.LogContext(err)
		testLogger.Logger.With(logCtx).Error("Block creation failed")
	}
}

func TestUpdateTransactionRelationships_MissingField(t *testing.T) {
	// Set up test logger
	testLogger := testutils.NewTestLogger(t)
	response := `{"data": {}}`
	server, handler := createBlockHandlerWithMocks(response)
	defer server.Close()

	result, err := handler.UpdateTransactionRelationships(context.Background(), "blockId", "txHash")
	if err == nil {
		logCtx := shinzoerrors.LogContext(err)
		testLogger.Logger.With(logCtx).Error("Block creation failed")
	}

	if result != "" {
		logCtx := shinzoerrors.LogContext(err)
		testLogger.Logger.With(logCtx).Error("Block creation failed")
	}
}

func TestUpdateTransactionRelationships_EmptyField(t *testing.T) {
	// Set up test logger
	testLogger := testutils.NewTestLogger(t)
	response := `{"data": {"update_Transaction": []}}`
	server, handler := createBlockHandlerWithMocks(response)
	defer server.Close()

	result, err := handler.UpdateTransactionRelationships(context.Background(), "blockId", "txHash")
	if err == nil {
		logCtx := shinzoerrors.LogContext(err)
		testLogger.Logger.With(logCtx).Error("Block creation failed")
	}

	if result != "" {
		logCtx := shinzoerrors.LogContext(err)
		testLogger.Logger.With(logCtx).Error("Block creation failed")
	}
}

func TestUpdateTransactionRelationships_NilResponse(t *testing.T) {
	// Set up test logger
	testLogger := testutils.NewTestLogger(t)
	server, handler := createBlockHandlerWithMocks(`{"data": {}}`)
	server.Close()

	result, err := handler.UpdateTransactionRelationships(context.Background(), "blockId", "txHash")
	if err == nil {
		logCtx := shinzoerrors.LogContext(err)
		testLogger.Logger.With(logCtx).Error("Block creation failed")
	}

	if result != "" {
		logCtx := shinzoerrors.LogContext(err)
		testLogger.Logger.With(logCtx).Error("Block creation failed")
	}
}

func TestUpdateLogRelationships_MockServerSuccess(t *testing.T) {
	// Set up test logger
	testLogger := testutils.NewTestLogger(t)
	response := `{"data": {"update_Log": [{"_docID": "log-doc-id"}]}}`
	server, handler := createBlockHandlerWithMocks(response)
	defer server.Close()

	result, err := handler.UpdateLogRelationships(context.Background(), "blockId", "txId", "txHash", "logIndex")
	if err != nil {
		logCtx := shinzoerrors.LogContext(err)
		testLogger.Logger.With(logCtx).Error("Block creation failed")
	}

	if result != "log-doc-id" {
		logCtx := shinzoerrors.LogContext(err)
		testLogger.Logger.With(logCtx).Error("Block creation failed")
	}
}

func TestUpdateLogRelationships_InvalidJSON(t *testing.T) {
	// Set up test logger
	testLogger := testutils.NewTestLogger(t)
	response := "not a json"
	server, handler := createBlockHandlerWithMocks(response)
	defer server.Close()

	result, err := handler.UpdateLogRelationships(context.Background(), "blockId", "txId", "txHash", "logIndex")
	if err == nil {
		logCtx := shinzoerrors.LogContext(err)
		testLogger.Logger.With(logCtx).Error("Block creation failed")
	}

	if result != "" {
		logCtx := shinzoerrors.LogContext(err)
		testLogger.Logger.With(logCtx).Error("Block creation failed")
	}
}

func TestUpdateLogRelationships_MissingField(t *testing.T) {
	// Set up test logger
	testLogger := testutils.NewTestLogger(t)
	response := `{"data": {}}`
	server, handler := createBlockHandlerWithMocks(response)
	defer server.Close()

	result, err := handler.UpdateLogRelationships(context.Background(), "blockId", "txId", "txHash", "logIndex")
	if err == nil {
		logCtx := shinzoerrors.LogContext(err)
		testLogger.Logger.With(logCtx).Error("Block creation failed")
	}

	if result != "" {
		logCtx := shinzoerrors.LogContext(err)
		testLogger.Logger.With(logCtx).Error("Block creation failed")
	}
}

func TestUpdateLogRelationships_NilResponse(t *testing.T) {
	// Set up test logger
	testLogger := testutils.NewTestLogger(t)
	server, handler := createBlockHandlerWithMocks(`{"data": {}}`)
	server.Close()

	result, err := handler.UpdateLogRelationships(context.Background(), "blockId", "txId", "txHash", "logIndex")
	if err == nil {
		logCtx := shinzoerrors.LogContext(err)
		testLogger.Logger.With(logCtx).Error("Block creation failed")
	}

	// Should return 0 even when error occurs
	if result != "" {
		logCtx := shinzoerrors.LogContext(err)
		testLogger.Logger.With(logCtx).Error("Block creation failed")
	}
}

func TestPostToCollection_Success(t *testing.T) {
	// Set up test logger
	testLogger := testutils.NewTestLogger(t)
	config := testutils.MockServerConfig{
		ResponseBody: testutils.CreateGraphQLCreateResponse("TestCollection", "test-doc-id"),
		StatusCode:   http.StatusOK,
		Headers: map[string]string{
			"Content-Type": "application/json",
		},
		ValidateRequest: func(r *http.Request) error {
			if r.Method != "POST" {
				return shinzoerrors.NewHTTPConnectionFailed(
					"defra",
					"PostToCollection",
					"POST request expected",
					nil,
					shinzoerrors.WithMetadata("method", r.Method),
				)
			}
			contentType := r.Header.Get("Content-Type")
			if contentType != "application/json" {
				return shinzoerrors.NewHTTPConnectionFailed(
					"defra",
					"PostToCollection",
					"POST request expected",
					nil,
					shinzoerrors.WithMetadata("contentType", contentType),
				)
			}
			return nil
		},
	}
	server, handler := createBlockHandlerWithMocksConfig(config)
	defer server.Close()

	data := map[string]interface{}{
		"string":      "value1",
		"number":      123,
		"bool":        true,
		"stringArray": []string{"dog", "cat", "bearded dragon"},
		"somethingElse": map[string]interface{}{
			"foo": "bar",
			"baz": 42,
		},
	}
	docID, err := handler.PostToCollection(context.Background(), "TestCollection", data)
	if err != nil {
		logCtx := shinzoerrors.LogContext(err)
		testLogger.Logger.With(logCtx).Error("Block creation failed")
	}

	if docID != "test-doc-id" {
		logCtx := shinzoerrors.LogContext(err)
		testLogger.Logger.With(logCtx).Error("Block creation failed")
	}
}

func TestPostToCollection_ServerError(t *testing.T) {
	// Set up test logger
	testLogger := testutils.NewTestLogger(t)
	server := testutils.CreateErrorServer(http.StatusInternalServerError, "Internal Server Error")
	defer server.Close()

	handler := &BlockHandler{
		defraURL: server.URL,
		client:   &http.Client{},
	}

	data := map[string]interface{}{
		"field1": "value1",
	}

	docID, err := handler.PostToCollection(context.Background(), "TestCollection", data)
	if err == nil {
		logCtx := shinzoerrors.LogContext(err)
		testLogger.Logger.With(logCtx).Error("Block creation failed")
	}

	// Should return 0 even when error occurs
	if docID != "" {
		logCtx := shinzoerrors.LogContext(err)
		testLogger.Logger.With(logCtx).Error("Block creation failed")
	}
}

func TestPostToCollection_NilResponse(t *testing.T) {
	// Set up test logger
	testLogger := testutils.NewTestLogger(t)
	server, handler := createBlockHandlerWithMocks(`{"data": {}}`)
	server.Close() // Simulate network error, SendToGraphql returns nil

	data := map[string]interface{}{
		"field1": "value1",
	}
	result, err := handler.PostToCollection(context.Background(), "TestCollection", data)
	if err == nil {
		logCtx := shinzoerrors.LogContext(err)
		testLogger.Logger.With(logCtx).Error("Block creation failed")
	}

	// Should return 0 even when error occurs
	if result != "" {
		logCtx := shinzoerrors.LogContext(err)
		testLogger.Logger.With(logCtx).Error("Block creation failed")
	}
	// Note: We don't test log output since we're using global logger
}

func TestSendToGraphql_Success(t *testing.T) {
	// Set up test logger
	testLogger := testutils.NewTestLogger(t)
	expectedQuery := "query { test }"

	config := testutils.MockServerConfig{
		ResponseBody: `{"data": {"test": "result"}}`,
		StatusCode:   http.StatusOK,
		Headers: map[string]string{
			"Content-Type": "application/json",
		},
		ValidateRequest: func(r *http.Request) error {
			body := make([]byte, r.ContentLength)
			r.Body.Read(body)
			return nil
		},
	}
	server, handler := createBlockHandlerWithMocksConfig(config)
	defer server.Close()

	request := types.Request{
		Query: expectedQuery,
	}

	result, err := handler.SendToGraphql(context.Background(), request)
	if err != nil {
		logCtx := shinzoerrors.LogContext(err)
		testLogger.Logger.With(logCtx).Error("Block creation failed")
	}

	if result == nil {
		logCtx := shinzoerrors.LogContext(err)
		testLogger.Logger.With(logCtx).Error("Block creation failed")
	}
}

func TestSendToGraphql_NetworkError(t *testing.T) {
	// Set up test logger
	testLogger := testutils.NewTestLogger(t)
	// Create a server and close it before making the request
	server, handler := createBlockHandlerWithMocks(`{"data": {}}`)
	server.Close()

	request := types.Request{Query: "query { test }", Type: "POST"}
	result, err := handler.SendToGraphql(context.Background(), request)
	if err == nil {
		logCtx := shinzoerrors.LogContext(err)
		testLogger.Logger.With(logCtx).Error("Block creation failed")
	}

	if result != nil && string(result) != "" {
		logCtx := shinzoerrors.LogContext(err)
		testLogger.Logger.With(logCtx).Error("Block creation failed")
	}
}

func TestGetHighestBlockNumber_MockServer(t *testing.T) {
	// Set up test logger
	testLogger := testutils.NewTestLogger(t)
	response := testutils.CreateGraphQLQueryResponse("Block", `[
		{
			"number": 12345
		}
	]`)
	server, handler := createBlockHandlerWithMocks(response)
	defer server.Close()

	blockNumber, err := handler.GetHighestBlockNumber(context.Background())
	if err != nil {
		logCtx := shinzoerrors.LogContext(err)
		testLogger.Logger.With(logCtx).Error("Block creation failed")
	}

	if blockNumber != 12345 {
		logCtx := shinzoerrors.LogContext(err)
		testLogger.Logger.With(logCtx).Error("Block creation failed")
	}
}

func TestGetHighestBlockNumber_EmptyResponse(t *testing.T) {
	// Set up test logger
	testLogger := testutils.NewTestLogger(t)
	response := testutils.CreateGraphQLQueryResponse("Block", "[]")
	server, handler := createBlockHandlerWithMocks(response)
	defer server.Close()

	blockNumber, err := handler.GetHighestBlockNumber(context.Background())
	if err == nil {
		logCtx := shinzoerrors.LogContext(err)
		testLogger.Logger.With(logCtx).Error("Block creation failed")
	}

	// Should return 0 even when error occurs
	if blockNumber != 0 {
		logCtx := shinzoerrors.LogContext(err)
		testLogger.Logger.With(logCtx).Error("Block creation failed")
	}

}

func TestGetHighestBlockNumber_NilResponse(t *testing.T) {
	// Set up test logger
	testLogger := testutils.NewTestLogger(t)
	server, handler := createBlockHandlerWithMocks(`{"data": {}}`)
	server.Close() // Simulate network error, SendToGraphql returns nil

	result, err := handler.GetHighestBlockNumber(context.Background())
	if err == nil {
		logCtx := shinzoerrors.LogContext(err)
		testLogger.Logger.With(logCtx).Error("Block creation failed")
	}

	// Should return 0 even when error occurs
	if result != 0 {
		logCtx := shinzoerrors.LogContext(err)
		testLogger.Logger.With(logCtx).Error("Block creation failed")
	}
}<|MERGE_RESOLUTION|>--- conflicted
+++ resolved
@@ -5,7 +5,6 @@
 	"errors"
 	"fmt"
 	"net/http"
-	"net/http/httptest"
 	"os"
 	"testing"
 
@@ -14,11 +13,8 @@
 	"github.com/shinzonetwork/indexer/pkg/testutils"
 	"github.com/shinzonetwork/indexer/pkg/types"
 	"github.com/shinzonetwork/indexer/pkg/utils"
-<<<<<<< HEAD
-=======
 
 	"net/http/httptest"
->>>>>>> c99add72
 )
 
 // TestMain sets up testing environment
