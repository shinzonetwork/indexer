# Shinzo Network Blockchain Indexer

A high-performance blockchain indexing solution built with Source Network, DefraDB, and LensVM.

## Architecture

- **GoLang**: High-performance indexing engine with concurrent processing
- **DefraDB**: Decentralized P2P datastore for blockchain data storage and querying
<<<<<<< HEAD
- ** Managed Blockchain Node**: Dual WebSocket/HTTP connections to Google Cloud managed Ethereum nodes
=======
- **GCP Managed Blockchain Node**: Dual WebSocket/HTTP connections to Google Cloud managed Ethereum nodes
>>>>>>> ba7eacef
- **Uber Zap**: Structured logging with global logger integration
- **GraphQL**: Flexible query interface for indexed blockchain data
- **Viper Configuration**: YAML-based configuration with environment variable overrides

### Recent Improvements

- **Enhanced Error Handling**: Production-ready error system with categorization, retry logic, and structured context
- **Logger Stabilization**: Global logger initialization with proper test support and no file dependencies
- **Schema Updates**: Removed Event entity, added AccessListEntry support for EIP-2930 transactions
- **Test Suite Fixes**: Resolved all logger-related panics and GraphQL response parsing issues
- **Smart Retry Logic**: Intelligent retry behavior based on error types and severity

## Features

- Real-time blockchain data indexing
- GraphQL API for querying indexed data
- Support for blocks, transactions, logs, and access list entries
- Bi-directional relationships between blockchain entities
- Deterministic document IDs
- Graceful shutdown handling
- Concurrent indexing with duplicate block protection
- **Comprehensive Error Handling System**:
  - Categorized error types (Network, Data, Storage, System)
  - Severity levels (Info, Warning, Error, Critical)
  - Smart retry logic with exponential backoff
  - Structured error context and logging
  - Production-ready monitoring and alerting
- Global logger integration with Uber Zap
- Context-aware error reporting with block numbers and transaction hashes

## Prerequisites

- Go 1.20+
- [DefraDB](https://github.com/sourcenetwork/defradb) (for local development)
<<<<<<< HEAD
-  Managed Blockchain Node (Ethereum) with API access
=======
- GCP Managed Blockchain Node (Ethereum) with API access
>>>>>>> ba7eacef
- Node.js v23.10.0 (for DefraDB playground)

## Prerequisite Setup

1. **Install DefraDB** (for local development):
   ```bash
   git clone https://github.com/sourcenetwork/defradb
   cd defradb
   echo "v23.10.0" > .nvmrc
   ```

<<<<<<< HEAD
2. **Set up  Managed Blockchain Node**:
=======
2. **Set up GCP Managed Blockchain Node**:
>>>>>>> ba7eacef
   - Create an Ethereum node in Google Cloud Blockchain Node Engine
   - Note the JSON-RPC and WebSocket endpoints
   - Configure API key authentication if required


## Installation

1. Clone the repository:
   ```bash
   git clone https://github.com/shinzonetwork/indexer.git
   cd indexer
   ```

2. Install Go dependencies:
   ```bash
   go mod download
   ```

3. Create environment variables in `.env`:
   ```bash
<<<<<<< HEAD
   #  Managed Blockchain Node Configuration
   GETH_RPC_URL=https://json-rpc.*.blockchainnodeengine.com
   GETH_WS_URL=wss://ws.*.blockchainnodeengine.com
   GETH_API_KEY=your-x-goog-api-key-header-value
=======
   # GCP Managed Blockchain Node Configuration
   GCP_GETH_RPC_URL=https://json-rpc.*.blockchainnodeengine.com
   GCP_GETH_WS_URL=wss://ws.*.blockchainnodeengine.com
   GCP_GETH_API_KEY=your-x-goog-api-key-header-value
>>>>>>> ba7eacef
   
   # DefraDB Configuration
   DEFRADB_URL=http://localhost:9181
   DEFRADB_KEYRING_SECRET=your-keyring-secret
   DEFRADB_PLAYGROUND=true
   DEFRADB_P2P_ENABLED=true
   DEFRADB_P2P_BOOTSTRAP_PEERS=[]
   DEFRADB_P2P_LISTEN_ADDR="/ip4/127.0.0.1/tcp/9171"
   
   # Indexer Configuration
   INDEXER_START_HEIGHT=23000000
   
   # Logger Configuration
   LOGGER_DEBUG=true
   ```

## Configuration

1. Configure DefraDB schema:
   - GraphQL schema files are located in `schema/`
   - Main schema defines relationships between blocks, transactions, logs, and events
   - Each entity has its own schema file in `schema/types/blockchain/`

2. The configuration uses `config/config.yaml` with environment variable overrides:
   ```yaml
   # Default configuration - environment variables will override these
   defradb:
     url: ""  # Empty = embedded DefraDB
     keyring_secret: ""
     playground: true
     p2p:
       enabled: true
       bootstrap_peers: []
       listen_addr: "/ip4/127.0.0.1/tcp/9171"
     store:
       path: "./.defra"
   
   geth:
<<<<<<< HEAD
     node_url: "<your-geth-node-url>"  #  managed blockchain node
=======
     node_url: "<your-geth-node-url>"  # GCP managed blockchain node
>>>>>>> ba7eacef
     ws_url: "<your-geth-ws-url>"
     api_key: "<your-geth-api-key>"    # Recommend using a .env file
   
   indexer:
     start_height: 23000000
   logger:
     development: true
   ```

## How to Run

### Using Makefile (Recommended)
```bash
# Build the indexer
make build

# Start the indexer
make start

# Or build and run in one step
go run cmd/block_poster/main.go
```

### Using DefraDB Playground 
TODO: update to be config var
```bash
# Start with playground (requires DefraDB repo path)
make playground DEFRA_PATH=/path/to/defradb
<<<<<<< HEAD

# Set DEFRA_PATH as environment variable to avoid passing it each time
export DEFRA_PATH=/path/to/defradb
make playground
```

=======

# Set DEFRA_PATH as environment variable to avoid passing it each time
export DEFRA_PATH=/path/to/defradb
make playground
```

>>>>>>> ba7eacef
### Manual Build
```bash
# Build binary
go build -o bin/block_poster cmd/block_poster/main.go

# Run binary
./bin/block_poster
```

### Available Makefile Targets
- `make build` - Build the indexer binary
- `make test` - Run all tests with summary
<<<<<<< HEAD
- `make geth-status` - Check  Geth node connectivity
=======
- `make geth-status` - Check GCP Geth node connectivity
>>>>>>> ba7eacef
- `make start` - Start the indexer
- `make stop` - Stop all services
- `make help` - Show all available targets

## Testing

### Unit Tests
To run unit tests, you can run `make test` or simply `go test ./...` per standard go.

### Integration Tests
To run the integration tests, you'll want to run
`make integration-test`
This runs `make bootstrap` under the hood, so you'll want to provide `DEFRA_PATH=/path/to/defradb` as an argument or set it as an environment variable (as above). After the `make integration-test` script bootstraps the infra in your local environment, it will run the integration test suite, and then finally teardown the infra.

### Live Integration Tests with  Endpoint
To run live integration tests with your  managed blockchain node:

1. **Set up environment variables**:
   ```bash
<<<<<<< HEAD
   export GETH_RPC_URL=https://json-rpc.*.blockchainnodeengine.com
   export GETH_WS_URL=wss://ws.*.blockchainnodeengine.com
   export GETH_API_KEY=your-x-goog-api-key-header-value
=======
   export GCP_GETH_RPC_URL=https://json-rpc.*.blockchainnodeengine.com
   export GCP_GETH_WS_URL=wss://ws.*.blockchainnodeengine.com
   export GCP_GETH_API_KEY=your-x-goog-api-key-header-value
>>>>>>> ba7eacef
   ```

   b: **Use a .env file for environment variables**
   ```bash
   touch .env
<<<<<<< HEAD


# Geth node
GETH_API_KEY=your-x-goog-api-key-header-value
GETH_RPC_URL=http://your.ip:port
GETH_WS_URL=ws://your.ip:port
=======
   #GCP Managed Node
export GCP_GETH_API_KEY=AIzaSyChwEoj24VGkyItUPd9vQV5mC8w9Vi0mg8
export GCP_GETH_RPC_URL=https://json-rpc.che8qim8flet1lfjpapfmtl42.blockchainnodeengine.com
export GCP_GETH_WS_URL=ws://ws.che8qim8flet1lfjpapfmtl42.blockchainnodeengine.com


#GCP Geth node
GCP_GETH_API_KEY=0EPWxZDg6O743gGkHK7yqsNEOzKUkh1TtHBYeFaWUFY
GCP_GETH_RPC_URL=http://34.68.131.15:8545
GCP_GETH_WS_URL=ws://34.68.131.15:8546
>>>>>>> ba7eacef

LOGGER_DEBUG=false
DEFRADB_PLAYGROUND=true
DEFRADB_URL=http://localhost:9181 | empty for embedded defradb
DEFRADB_KEYRING_SECRET=<your-defradb-keyring-secret>
DEFRADB_P2P_ENABLED=true
DEFRADB_P2P_BOOTSRAP_PEERS=[]
DEFRADB_P2P_LISTEN_ADDR=""
DEFRADB_STORE_PATH=<your-defradb-store-path>
DEFRA_PATH=<your-defradb-path>

START_HEIGHT=<your-start-height-number>
   ```

<<<<<<< HEAD
2. **Test  node connectivity**:
=======
2. **Test GCP node connectivity**:
>>>>>>> ba7eacef
   ```bash
   make geth-status
   ```

3. **Run local tests**:
   ```bash
   ./test_local.sh
   ```
   
   Or use the Makefile target:
   ```bash
   make test-local
   ```

<<<<<<< HEAD
This will run the indexer tests locally with your  managed blockchain node, providing comprehensive diagnostics and avoiding public node limitations.
=======
This will run the indexer tests locally with your GCP managed blockchain node, providing comprehensive diagnostics and avoiding public node limitations.
>>>>>>> ba7eacef

## Data Model

### Entities and Relationships
- **Block**
  - Primary key: `hash` (unique index)
  - Secondary index: `number`
  - Has many transactions (`block_transactions`)
- **Transaction**
  - Primary key: `hash` (unique index)
  - Secondary indices: `blockHash`, `blockNumber`
  - Belongs to block (`block_transactions`)
  - Has many logs (`transaction_logs`)
- **Log**
  - Indices: `blockNumber`
  - Belongs to block and transaction
- **AccessListEntry**
  - Belongs to transaction
  - Contains address and storage keys

**Note**: The Event entity was removed from the schema in recent updates.

### Relationship Definitions

DefraDB relationships use the `@relation(name: "relationship_name")` syntax. Example:

```graphql
type Block {
  transactions: [Transaction] @relation(name: "block_transactions")
}

type Transaction {
  block: Block @relation(name: "block_transactions")
}
```

## Error Handling System

Shinzo implements a comprehensive error handling system designed for production-ready distributed blockchain indexing:

### Error Types
- **NetworkError**: RPC/HTTP communication issues (often retryable)
- **DataError**: Parsing/validation failures (usually non-retryable)
- **StorageError**: Database operation failures (sometimes retryable)
- **SystemError**: Critical system-level failures (requires attention)

### Severity Levels
- **Info**: Informational messages
- **Warning**: Issues that don't stop processing
- **Error**: Significant issues requiring attention
- **Critical**: Severe issues that may require immediate action

### Retry Behavior
- **NonRetryable**: Errors that should not be retried (e.g., data validation)
- **Retryable**: Simple retry without backoff
- **RetryableWithBackoff**: Exponential backoff retry for network issues

### Structured Context
All errors include rich context:
- Component and operation names
- Block numbers and transaction hashes when applicable
- Timestamps and error codes
- Underlying error chains
- Metadata for debugging

### Smart Retry Logic
The system implements intelligent retry logic:
```go
if errors.IsRetryable(err) {
    retryDelay := errors.GetRetryDelay(err, retryAttempts)
    time.Sleep(retryDelay)
    // Retry operation
}
```

### Logging Strategy

The indexer uses Uber Zap for structured logging:
- Global logger initialization via `logger.Init()` | `logger.InitConsoleOnly()` | `logger.InitWithFiles()`
- Context-aware error logging with `logger.LogError()`
- Structured fields for monitoring and debugging
- Different log levels based on error severity
- No file output during tests (stdout/stderr only)

### Querying Data

Access indexed data through DefraDB's GraphQL API at `http://localhost:9181/api/v0/graphql`

Example query:
```graphql
{
  Block(filter: { number: { _eq: 18100003 } }) {
    hash
    number
    transactions {
      hash
      value
      gasPrice
      accessList {
        address
        storageKeys
      }
      logs {
        logIndex
        data
        address
        topics
      }
    }
  }
}
```

## Documentation Links

- [DefraDB Documentation](https://github.com/sourcenetwork/defradb)
- [Source Network Documentation](https://docs.sourcenetwork.io)
- [Geth Documentation](https://geth.ethereum.org/docs/)

## Development Status

### ✅ Completed (Phase 1)
- **Error System**: Comprehensive IndexerError system with NetworkError, DataError, StorageError, and SystemError types
- **Logger Integration**: Global Zap logger with structured logging and test compatibility
- **Main Application**: Smart retry logic and structured error handling in block_poster
- **Test Stability**: All test suites pass without logger panics or GraphQL parsing issues

### 🔧 In Progress (Phase 2)
- **RPC Client**: Enhanced network error handling with timeout and retry logic
- **Type Conversions**: Improved data parsing error reporting

### 📋 Planned (Phase 3)
- **Advanced Logging**: Additional helper functions for error analysis
- **Monitoring Integration**: Metrics and alerting based on error codes
- **Performance Optimizations**: Error handling performance improvements

### Key Benefits Achieved
1. **Operational Excellence**: Clear retry guidance for different error types
2. **Observability**: Structured error logging with context and codes
3. **Debugging**: Rich context (block numbers, tx hashes, metadata)
4. **Reliability**: Smart retry logic based on error characteristics
5. **Maintainability**: Consistent error handling patterns across codebase

## Contributing

1. Fork the repository
2. Create your feature branch (`git checkout -b feature/amazing-feature`)
3. Commit your changes (`git commit -m 'Add some amazing feature'`)
4. Push to the branch (`git push origin feature/amazing-feature`)
5. Open a Pull Request

### Development Guidelines
- Use the new error system for all error handling
- Follow structured logging patterns with context
- Include retry logic based on error types
- Write tests that work with the global logger
- Update ERROR_HANDLING_AUDIT.md for significant changes

## License

This project is licensed under the MIT License - see the LICENSE file for details.<|MERGE_RESOLUTION|>--- conflicted
+++ resolved
@@ -6,11 +6,8 @@
 
 - **GoLang**: High-performance indexing engine with concurrent processing
 - **DefraDB**: Decentralized P2P datastore for blockchain data storage and querying
-<<<<<<< HEAD
-- ** Managed Blockchain Node**: Dual WebSocket/HTTP connections to Google Cloud managed Ethereum nodes
-=======
-- **GCP Managed Blockchain Node**: Dual WebSocket/HTTP connections to Google Cloud managed Ethereum nodes
->>>>>>> ba7eacef
+
+- **Managed Blockchain Node**: Dual WebSocket/HTTP connections to Google Cloud managed Ethereum nodes
 - **Uber Zap**: Structured logging with global logger integration
 - **GraphQL**: Flexible query interface for indexed blockchain data
 - **Viper Configuration**: YAML-based configuration with environment variable overrides
@@ -45,11 +42,7 @@
 
 - Go 1.20+
 - [DefraDB](https://github.com/sourcenetwork/defradb) (for local development)
-<<<<<<< HEAD
 -  Managed Blockchain Node (Ethereum) with API access
-=======
-- GCP Managed Blockchain Node (Ethereum) with API access
->>>>>>> ba7eacef
 - Node.js v23.10.0 (for DefraDB playground)
 
 ## Prerequisite Setup
@@ -61,11 +54,7 @@
    echo "v23.10.0" > .nvmrc
    ```
 
-<<<<<<< HEAD
 2. **Set up  Managed Blockchain Node**:
-=======
-2. **Set up GCP Managed Blockchain Node**:
->>>>>>> ba7eacef
    - Create an Ethereum node in Google Cloud Blockchain Node Engine
    - Note the JSON-RPC and WebSocket endpoints
    - Configure API key authentication if required
@@ -86,17 +75,10 @@
 
 3. Create environment variables in `.env`:
    ```bash
-<<<<<<< HEAD
    #  Managed Blockchain Node Configuration
    GETH_RPC_URL=https://json-rpc.*.blockchainnodeengine.com
    GETH_WS_URL=wss://ws.*.blockchainnodeengine.com
    GETH_API_KEY=your-x-goog-api-key-header-value
-=======
-   # GCP Managed Blockchain Node Configuration
-   GCP_GETH_RPC_URL=https://json-rpc.*.blockchainnodeengine.com
-   GCP_GETH_WS_URL=wss://ws.*.blockchainnodeengine.com
-   GCP_GETH_API_KEY=your-x-goog-api-key-header-value
->>>>>>> ba7eacef
    
    # DefraDB Configuration
    DEFRADB_URL=http://localhost:9181
@@ -135,11 +117,7 @@
        path: "./.defra"
    
    geth:
-<<<<<<< HEAD
      node_url: "<your-geth-node-url>"  #  managed blockchain node
-=======
-     node_url: "<your-geth-node-url>"  # GCP managed blockchain node
->>>>>>> ba7eacef
      ws_url: "<your-geth-ws-url>"
      api_key: "<your-geth-api-key>"    # Recommend using a .env file
    
@@ -168,21 +146,11 @@
 ```bash
 # Start with playground (requires DefraDB repo path)
 make playground DEFRA_PATH=/path/to/defradb
-<<<<<<< HEAD
 
 # Set DEFRA_PATH as environment variable to avoid passing it each time
 export DEFRA_PATH=/path/to/defradb
 make playground
 ```
-
-=======
-
-# Set DEFRA_PATH as environment variable to avoid passing it each time
-export DEFRA_PATH=/path/to/defradb
-make playground
-```
-
->>>>>>> ba7eacef
 ### Manual Build
 ```bash
 # Build binary
@@ -195,11 +163,7 @@
 ### Available Makefile Targets
 - `make build` - Build the indexer binary
 - `make test` - Run all tests with summary
-<<<<<<< HEAD
 - `make geth-status` - Check  Geth node connectivity
-=======
-- `make geth-status` - Check GCP Geth node connectivity
->>>>>>> ba7eacef
 - `make start` - Start the indexer
 - `make stop` - Stop all services
 - `make help` - Show all available targets
@@ -219,39 +183,20 @@
 
 1. **Set up environment variables**:
    ```bash
-<<<<<<< HEAD
    export GETH_RPC_URL=https://json-rpc.*.blockchainnodeengine.com
    export GETH_WS_URL=wss://ws.*.blockchainnodeengine.com
    export GETH_API_KEY=your-x-goog-api-key-header-value
-=======
-   export GCP_GETH_RPC_URL=https://json-rpc.*.blockchainnodeengine.com
-   export GCP_GETH_WS_URL=wss://ws.*.blockchainnodeengine.com
-   export GCP_GETH_API_KEY=your-x-goog-api-key-header-value
->>>>>>> ba7eacef
-   ```
+```
 
    b: **Use a .env file for environment variables**
    ```bash
    touch .env
-<<<<<<< HEAD
 
 
 # Geth node
 GETH_API_KEY=your-x-goog-api-key-header-value
 GETH_RPC_URL=http://your.ip:port
 GETH_WS_URL=ws://your.ip:port
-=======
-   #GCP Managed Node
-export GCP_GETH_API_KEY=AIzaSyChwEoj24VGkyItUPd9vQV5mC8w9Vi0mg8
-export GCP_GETH_RPC_URL=https://json-rpc.che8qim8flet1lfjpapfmtl42.blockchainnodeengine.com
-export GCP_GETH_WS_URL=ws://ws.che8qim8flet1lfjpapfmtl42.blockchainnodeengine.com
-
-
-#GCP Geth node
-GCP_GETH_API_KEY=0EPWxZDg6O743gGkHK7yqsNEOzKUkh1TtHBYeFaWUFY
-GCP_GETH_RPC_URL=http://34.68.131.15:8545
-GCP_GETH_WS_URL=ws://34.68.131.15:8546
->>>>>>> ba7eacef
 
 LOGGER_DEBUG=false
 DEFRADB_PLAYGROUND=true
@@ -266,11 +211,7 @@
 START_HEIGHT=<your-start-height-number>
    ```
 
-<<<<<<< HEAD
 2. **Test  node connectivity**:
-=======
-2. **Test GCP node connectivity**:
->>>>>>> ba7eacef
    ```bash
    make geth-status
    ```
@@ -285,11 +226,7 @@
    make test-local
    ```
 
-<<<<<<< HEAD
 This will run the indexer tests locally with your  managed blockchain node, providing comprehensive diagnostics and avoiding public node limitations.
-=======
-This will run the indexer tests locally with your GCP managed blockchain node, providing comprehensive diagnostics and avoiding public node limitations.
->>>>>>> ba7eacef
 
 ## Data Model
 
